
set(UNIT_TESTS
        init/grid.cpp
        init/isobaric_cube.cpp
        io/arg_parser.cpp
<<<<<<< HEAD
        sphexa/particles_data.cpp
=======
        observables/gravitational_waves.cpp
>>>>>>> ec2c911f
        test_main.cpp)

set(exename frontend_units)
add_executable(${exename} ${UNIT_TESTS})
target_compile_options(${exename} PRIVATE -Wall -Wextra -Wno-unknown-pragmas)

target_include_directories(${exename} PRIVATE ${SPH_DIR} ${CSTONE_DIR} ${PROJECT_SOURCE_DIR}/main/src)
target_link_libraries(${exename} PRIVATE GTest::gtest_main)
add_test(NAME FrontendUnits COMMAND ${exename})<|MERGE_RESOLUTION|>--- conflicted
+++ resolved
@@ -3,11 +3,8 @@
         init/grid.cpp
         init/isobaric_cube.cpp
         io/arg_parser.cpp
-<<<<<<< HEAD
+        observables/gravitational_waves.cpp
         sphexa/particles_data.cpp
-=======
-        observables/gravitational_waves.cpp
->>>>>>> ec2c911f
         test_main.cpp)
 
 set(exename frontend_units)
