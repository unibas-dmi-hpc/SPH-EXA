--- conflicted
+++ resolved
@@ -47,21 +47,16 @@
 std::unique_ptr<IFileWriter> fileWriterFactory(bool ascii, MPI_Comm comm, const std::string& compressionMethod,
                                                const int& compressionParam = 0)
 {
-<<<<<<< HEAD
-    if (ascii) { return std::make_unique<AsciiWriterNew>(comm); }
+    if (ascii) { return std::make_unique<AsciiWriter>(comm); }
     if (compressionMethod == "") {
         // If user didn't specify compression method at all, use H5Part
+#ifdef SPH_EXA_HAVE_H5PART
         return std::make_unique<H5PartWriter>(comm);
+#endif
+        throw std::runtime_error("unsupported file i/o choice\n");
     } else {
         return std::make_unique<HDF5Writer>(comm, compressionMethod, compressionParam);
     }
-=======
-    if (ascii) { return std::make_unique<AsciiWriter>(comm); }
-#ifdef SPH_EXA_HAVE_H5PART
-    else { return std::make_unique<H5PartWriter>(comm); }
-#endif
-    throw std::runtime_error("unsupported file i/o choice\n");
->>>>>>> c19d92a6
 }
 
 std::unique_ptr<IFileReader> fileReaderFactory(bool /*ascii*/, MPI_Comm comm)
