--- conflicted
+++ resolved
@@ -32,21 +32,7 @@
 
 #include <memory>
 
-<<<<<<< HEAD
-#include "ifile_io.hpp"
-#include "ifile_io_ascii.hpp"
-#ifdef SPH_EXA_HAVE_HDF5
-#include "ifile_io_hdf5.hpp"
-#endif
-#ifdef SPH_EXA_HAVE_H5PART
-#include "ifile_io_h5part.hpp"
-#endif
-#ifdef SPH_EXA_HAVE_ADIOS
-#include "ifile_io_adios.hpp"
-#endif
-=======
 #include "ifile_io_impl.h"
->>>>>>> a1f7720d
 
 namespace sphexa
 {
@@ -54,46 +40,28 @@
 std::unique_ptr<IFileWriter> fileWriterFactory(bool ascii, MPI_Comm comm, const std::string& compressionMethod,
                                                const std::string& compressionParam = "")
 {
-<<<<<<< HEAD
-    if (ascii) { return std::make_unique<AsciiWriter>(comm); }
-    if (compressionMethod == "") {
-        // If no compression specified, both adios and h5part can work
-#ifdef SPH_EXA_HAVE_ADIOS
-        return std::make_unique<ADIOSWriter>(comm, compressionMethod, "0.000001");
-#endif
-#ifdef SPH_EXA_HAVE_H5PART
-        return std::make_unique<H5PartWriter>(comm);
-#endif
-        throw std::runtime_error("unsupported file i/o choice\n");
-    } else {
-        // If ADIOS is available, use ADIOS
-        // Otherwise if user didn't specify compression method at all, use H5Part
-#ifdef SPH_EXA_HAVE_ADIOS
-        return std::make_unique<ADIOSWriter>(comm, compressionMethod, compressionParam);
-#endif
-#ifdef SPH_EXA_HAVE_HDF5
-        return std::make_unique<HDF5Writer>(comm, compressionMethod, compressionParam);
-#endif
+    if (ascii) { return makeAsciiWriter(comm); }
+    else { 
+        if (compressionMethod == "") {
+            // If no compression specified, both adios and h5part can work.
+            // Adios is preferred for compatibility reasons
+            #ifdef SPH_EXA_HAVE_ADIOS
+            // return std::make_unique<ADIOSWriter>(comm, compressionMethod, "0.000001");
+            return makeADIOSWriter(comm, compressionMethod, "0.000001");
+            #endif
+            return makeH5PartWriter(comm);
+        }
+        else {
+            // If compression, only adios would work
+            #ifdef SPH_EXA_HAVE_ADIOS
+            // return std::make_unique<ADIOSWriter>(comm, compressionMethod, "0.000001");
+            return makeADIOSWriter(comm, compressionMethod, "0.000001");
+            #endif
+            throw std::runtime_error("unsupported compression file i/o choice. Compression is only available with ADIOS.\n");
+        }
     }
 }
 
-std::unique_ptr<IFileReader> fileReaderFactory(bool /*ascii*/, MPI_Comm comm)
-{
-#if defined(SPH_EXA_HAVE_HDF5)
-    return std::make_unique<HDF5Reader>(comm);
-#elif defined(SPH_EXA_HAVE_H5PART)
-    std::cout<<"use H5PartReader\n"std::endl;
-    return std::make_unique<H5PartReader>(comm);
-#else
-    return std::make_unique<UnimplementedReader>();
-#endif
-}
-=======
-    if (ascii) { return makeAsciiWriter(comm); }
-    else { return makeH5PartWriter(comm); }
-}
-
 std::unique_ptr<IFileReader> fileReaderFactory(bool /*ascii*/, MPI_Comm comm) { return makeH5PartReader(comm); }
->>>>>>> a1f7720d
 
 } // namespace sphexa