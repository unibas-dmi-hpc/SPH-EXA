--- conflicted
+++ resolved
@@ -157,18 +157,6 @@
         d.setConserved("x", "y", "z", "h", "m", "u", "vx", "vy", "vz", "x_m1", "y_m1", "z_m1", "du_m1");
         d.setDependent("rho", "p", "c", "ax", "ay", "az", "du", "c11", "c12", "c13", "c22", "c23", "c33", "keys", "nc");
 
-<<<<<<< HEAD
-        timer.start();
-        if (doGrav)
-        {
-            domain.syncGrav(
-                d.codes, d.x, d.y, d.z, d.h, d.m, d.u, d.vx, d.vy, d.vz, d.x_m1, d.y_m1, d.z_m1, d.du_m1, d.dt_m1, d.hasFBC);
-        }
-        else
-        {
-            domain.sync(
-                d.codes, d.x, d.y, d.z, d.h, d.m, d.u, d.vx, d.vy, d.vz, d.x_m1, d.y_m1, d.z_m1, d.du_m1, d.dt_m1, d.hasFBC);
-=======
         d.devData.setConserved("x", "y", "z", "h", "m", "vx", "vy", "vz");
         d.devData.setDependent(
             "rho", "p", "c", "ax", "ay", "az", "du", "c11", "c12", "c13", "c22", "c23", "c33", "keys");
@@ -179,7 +167,6 @@
         if (d.g != 0.0)
         {
             domain.syncGrav(d.codes, d.x, d.y, d.z, d.h, d.m, d.u, d.vx, d.vy, d.vz, d.x_m1, d.y_m1, d.z_m1, d.du_m1);
->>>>>>> 52efa7e7
         }
         else { domain.sync(d.codes, d.x, d.y, d.z, d.h, d.m, d.u, d.vx, d.vy, d.vz, d.x_m1, d.y_m1, d.z_m1, d.du_m1); }
     }
@@ -318,12 +305,7 @@
     void step(DomainType& domain, ParticleDataType& d) override
     {
         timer.start();
-<<<<<<< HEAD
-        domain.sync(
-            d.codes, d.x, d.y, d.z, d.h, d.m, d.u, d.vx, d.vy, d.vz, d.x_m1, d.y_m1, d.z_m1, d.du_m1, d.dt_m1, d.alpha, d.hasFBC);
-=======
         sync(domain, d);
->>>>>>> 52efa7e7
         timer.step("domain::sync");
 
         d.resize(domain.nParticlesWithHalos());
