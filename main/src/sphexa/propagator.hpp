/*
 * MIT License
 *
 * Copyright (c) 2021 CSCS, ETH Zurich
 *               2021 University of Basel
 *
 * Permission is hereby granted, free of charge, to any person obtaining a copy
 * of this software and associated documentation files (the "Software"), to deal
 * in the Software without restriction, including without limitation the rights
 * to use, copy, modify, merge, publish, distribute, sublicense, and/or sell
 * copies of the Software, and to permit persons to whom the Software is
 * furnished to do so, subject to the following conditions:
 *
 * The above copyright notice and this permission notice shall be included in all
 * copies or substantial portions of the Software.
 *
 * THE SOFTWARE IS PROVIDED "AS IS", WITHOUT WARRANTY OF ANY KIND, EXPRESS OR
 * IMPLIED, INCLUDING BUT NOT LIMITED TO THE WARRANTIES OF MERCHANTABILITY,
 * FITNESS FOR A PARTICULAR PURPOSE AND NONINFRINGEMENT. IN NO EVENT SHALL THE
 * AUTHORS OR COPYRIGHT HOLDERS BE LIABLE FOR ANY CLAIM, DAMAGES OR OTHER
 * LIABILITY, WHETHER IN AN ACTION OF CONTRACT, TORT OR OTHERWISE, ARISING FROM,
 * OUT OF OR IN CONNECTION WITH THE SOFTWARE OR THE USE OR OTHER DEALINGS IN THE
 * SOFTWARE.
 */

/*! @file
 * @brief A Propagator class to manage the loop for each the timestep decoupled of the tests
 *
 * @author Sebastian Keller <sebastian.f.keller@gmail.com>
 * @author Jose A. Escartin <ja.escartin@gmail.com>
 */

#pragma once

#include <variant>

#include "cstone/domain/domain.hpp"
#include "sph/sph.hpp"
#include "sph/traits.hpp"
#include "util/timer.hpp"

#include "gravity_wrapper.hpp"

namespace sphexa
{

using namespace sphexa::sph;

template<class DomainType, class ParticleDataType>
class Propagator
{
public:
    Propagator(size_t ngmax, size_t ng0, std::ostream& output, size_t rank)
        : timer(output, rank)
        , out(output)
        , rank_(rank)
        , ngmax_(ngmax)
        , ng0_(ng0)
    {
    }

    virtual void activateFields(ParticleDataType& d) = 0;

    virtual void sync(DomainType& domain, ParticleDataType& d) = 0;

    virtual void step(DomainType& domain, ParticleDataType& d) = 0;

    virtual void prepareOutput(ParticleDataType& d, size_t startIndex, size_t endIndex){};
    virtual void finishOutput(ParticleDataType& d){};

    virtual ~Propagator() = default;

protected:
    MasterProcessTimer timer;
    std::ostream&      out;

    size_t rank_;
    //! maximum number of neighbors per particle
    size_t ngmax_;
    //! target number of neighbors per particle
    size_t ng0_;

    void printIterationTimings(const DomainType& domain, const ParticleDataType& d)
    {
        size_t totalNeighbors = neighborsSum(domain.startIndex(), domain.endIndex(), d.neighborsCount);

        if (rank_ == 0)
        {
            printCheck(d.ttot,
                       d.minDt,
                       d.etot,
                       d.eint,
                       d.ecin,
                       d.egrav,
                       domain.box(),
                       d.numParticlesGlobal,
                       domain.nParticles(),
                       domain.globalTree().numLeafNodes(),
                       domain.nParticlesWithHalos() - domain.nParticles(),
                       totalNeighbors);

            std::cout << "### Check ### Focus Tree Nodes: " << domain.focusTree().octree().numLeafNodes() << std::endl;
            printTotalIterationTime(d.iteration, timer.duration());
        }
    }

    void printTotalIterationTime(size_t iteration, float duration)
    {
        out << "=== Total time for iteration(" << iteration << ") " << duration << "s" << std::endl << std::endl;
    }

    template<class Box>
    void printCheck(double totalTime, double minTimeStep, double totalEnergy, double internalEnergy,
                    double kineticEnergy, double gravitationalEnergy, const Box& box, size_t totalParticleCount,
                    size_t particleCount, size_t nodeCount, size_t haloCount, size_t totalNeighbors)
    {
        out << "### Check ### Global Tree Nodes: " << nodeCount << ", Particles: " << particleCount
            << ", Halos: " << haloCount << std::endl;
        out << "### Check ### Computational domain: " << box.xmin() << " " << box.xmax() << " " << box.ymin() << " "
            << box.ymax() << " " << box.zmin() << " " << box.zmax() << std::endl;
        out << "### Check ### Total Neighbors: " << totalNeighbors
            << ", Avg neighbor count per particle: " << totalNeighbors / totalParticleCount << std::endl;
        out << "### Check ### Total time: " << totalTime << ", current time-step: " << minTimeStep << std::endl;
        out << "### Check ### Total energy: " << totalEnergy << ", (internal: " << internalEnergy
            << ", cinetic: " << kineticEnergy;
        out << ", gravitational: " << gravitationalEnergy;
        out << ")" << std::endl;
    }
};

template<class DomainType, class ParticleDataType>
class HydroProp final : public Propagator<DomainType, ParticleDataType>
{
    using Base = Propagator<DomainType, ParticleDataType>;
    using Base::ng0_;
    using Base::ngmax_;
    using Base::timer;

    using T             = typename ParticleDataType::RealType;
    using KeyType       = typename ParticleDataType::KeyType;
    using MultipoleType = ryoanji::CartesianQuadrupole<float>;

    using Acc = typename ParticleDataType::AcceleratorType;
    using MHolder_t =
        typename detail::AccelSwitchType<Acc, MultipoleHolderCpu, MultipoleHolderGpu>::template type<MultipoleType,
                                                                                                     KeyType, T, T, T>;
    MHolder_t mHolder_;

public:
    HydroProp(size_t ngmax, size_t ng0, std::ostream& output, size_t rank)
        : Base(ngmax, ng0, output, rank)
    {
    }

    void activateFields(ParticleDataType& d) override
    {
        d.setConserved("x", "y", "z", "h", "m", "u", "vx", "vy", "vz", "x_m1", "y_m1", "z_m1", "du_m1");
        d.setDependent("rho", "p", "c", "ax", "ay", "az", "du", "c11", "c12", "c13", "c22", "c23", "c33", "keys", "nc");
    }

    void sync(DomainType& domain, ParticleDataType& d) override
    {
        if (d.g != 0.0)
        {
            domain.syncGrav(d.codes, d.x, d.y, d.z, d.h, d.m, d.u, d.vx, d.vy, d.vz, d.x_m1, d.y_m1, d.z_m1, d.du_m1);
        }
        else { domain.sync(d.codes, d.x, d.y, d.z, d.h, d.m, d.u, d.vx, d.vy, d.vz, d.x_m1, d.y_m1, d.z_m1, d.du_m1); }
    }

    void step(DomainType& domain, ParticleDataType& d) override
    {
        timer.start();
        sync(domain, d);
        timer.step("domain::sync");

        d.resize(domain.nParticlesWithHalos());
        resizeNeighbors(d, domain.nParticles() * ngmax_);
        size_t first = domain.startIndex();
        size_t last  = domain.endIndex();

        std::fill(begin(d.m), begin(d.m) + first, d.m[first]);
        std::fill(begin(d.m) + last, end(d.m), d.m[first]);

        findNeighborsSfc<T, KeyType>(
            first, last, ngmax_, d.x, d.y, d.z, d.h, d.codes, d.neighbors, d.neighborsCount, domain.box());
        timer.step("FindNeighbors");
        computeDensity(first, last, ngmax_, d, domain.box());
        timer.step("Density");
        computeEOS3L(first, last, d);
        timer.step("EquationOfState");
        domain.exchangeHalos(d.vx, d.vy, d.vz, d.rho, d.p, d.c);
        timer.step("mpi::synchronizeHalos");
        computeIAD(first, last, ngmax_, d, domain.box());
        timer.step("IAD");
        domain.exchangeHalos(d.c11, d.c12, d.c13, d.c22, d.c23, d.c33);
        timer.step("mpi::synchronizeHalos");
        computeMomentumAndEnergy(first, last, ngmax_, d, domain.box());
        timer.step("MomentumEnergyIAD");

        if (d.g != 0.0)
        {
            mHolder_.upsweep(d, domain);
            timer.step("Upsweep");
            mHolder_.traverse(d, domain);
            timer.step("Gravity");

#ifdef USE_CUDA
            size_t sizeWithHalos = d.x.size();
            size_t size_np_T     = sizeWithHalos * sizeof(decltype(d.ax[0]));
            CHECK_CUDA_ERR(cudaMemcpy(d.ax.data(), d.devPtrs.d_ax, size_np_T, cudaMemcpyDeviceToHost));
            CHECK_CUDA_ERR(cudaMemcpy(d.ay.data(), d.devPtrs.d_ay, size_np_T, cudaMemcpyDeviceToHost));
            CHECK_CUDA_ERR(cudaMemcpy(d.az.data(), d.devPtrs.d_az, size_np_T, cudaMemcpyDeviceToHost));
#endif
        }

        computeTimestep(first, last, d);
        timer.step("Timestep");
        computePositions(first, last, d, domain.box());
        timer.step("UpdateQuantities");
        computeTotalEnergy(first, last, d);
        timer.step("EnergyConservation");
        updateSmoothingLength(first, last, d, ng0_);
        timer.step("UpdateSmoothingLength");

        timer.stop();
        this->printIterationTimings(domain, d);
    }
};

template<class DomainType, class ParticleDataType>
class HydroVeProp final : public Propagator<DomainType, ParticleDataType>
{
    using Base = Propagator<DomainType, ParticleDataType>;
    using Base::ng0_;
    using Base::ngmax_;
    using Base::timer;

    using T             = typename ParticleDataType::RealType;
    using KeyType       = typename ParticleDataType::KeyType;
    using MultipoleType = ryoanji::CartesianQuadrupole<float>;

    using Acc = typename ParticleDataType::AcceleratorType;
    using MHolder_t =
        typename detail::AccelSwitchType<Acc, MultipoleHolderCpu, MultipoleHolderGpu>::template type<MultipoleType,
                                                                                                     KeyType, T, T, T>;

    MHolder_t mHolder_;

public:
    HydroVeProp(size_t ngmax, size_t ng0, std::ostream& output, size_t rank)
        : Base(ngmax, ng0, output, rank)
    {
    }

    void activateFields(ParticleDataType& d) override
    {
        d.setConserved("x", "y", "z", "h", "m", "u", "vx", "vy", "vz", "x_m1", "y_m1", "z_m1", "du_m1", "alpha");
        d.setDependent("prho",
                       "c",
                       "ax",
                       "ay",
                       "az",
                       "du",
                       "c11",
                       "c12",
                       "c13",
                       "c22",
                       "c23",
                       "c33",
                       "xm",
                       "kx",
                       "divv",
                       "curlv",
                       "keys",
                       "nc");
    }

    void sync(DomainType& domain, ParticleDataType& d) override
    {
        if (d.g != 0.0)
        {
            domain.syncGrav(
                d.codes, d.x, d.y, d.z, d.h, d.m, d.u, d.vx, d.vy, d.vz, d.x_m1, d.y_m1, d.z_m1, d.du_m1, d.alpha);
        }
        else
        {
            domain.sync(
                d.codes, d.x, d.y, d.z, d.h, d.m, d.u, d.vx, d.vy, d.vz, d.x_m1, d.y_m1, d.z_m1, d.du_m1, d.alpha);
        }
    }

    void step(DomainType& domain, ParticleDataType& d) override
    {
        timer.start();
        sync(domain, d);
        timer.step("domain::sync");

        d.resize(domain.nParticlesWithHalos());
        resizeNeighbors(d, domain.nParticles() * ngmax_);
        size_t first = domain.startIndex();
        size_t last  = domain.endIndex();

        std::fill(begin(d.m), begin(d.m) + first, d.m[first]);
        std::fill(begin(d.m) + last, end(d.m), d.m[first]);

        findNeighborsSfc<T, KeyType>(
            first, last, ngmax_, d.x, d.y, d.z, d.h, d.codes, d.neighbors, d.neighborsCount, domain.box());
        timer.step("FindNeighbors");

        computeXMass(first, last, ngmax_, d, domain.box());
        timer.step("XMass");
        domain.exchangeHalos(d.xm);
        timer.step("mpi::synchronizeHalos");

        d.release("ax", "ay");
        d.acquire("p", "gradh");
        computeDensityVE(first, last, ngmax_, d, domain.box());
        timer.step("Density & Gradh");
<<<<<<< HEAD
        computeEOS(first, last, d);
=======
        computeEquationOfState(first, last, d);

        d.release("p", "gradh");
        d.acquire("ax", "ay");
>>>>>>> 84db41fb
        timer.step("EquationOfState");
        domain.exchangeHalos(d.vx, d.vy, d.vz, d.prho, d.c, d.kx);
        timer.step("mpi::synchronizeHalos");

        computeIadDivvCurlv(first, last, ngmax_, d, domain.box());
        timer.step("IadVelocityDivCurl");
        domain.exchangeHalos(d.c11, d.c12, d.c13, d.c22, d.c23, d.c33, d.divv);
        timer.step("mpi::synchronizeHalos");
        computeAVswitches(first, last, ngmax_, d, domain.box());
        timer.step("AVswitches");
        domain.exchangeHalos(d.alpha);
        timer.step("mpi::synchronizeHalos");
        computeGradPVE(first, last, ngmax_, d, domain.box());
        timer.step("MomentumAndEnergy");

        if (d.g != 0.0)
        {
            mHolder_.upsweep(d, domain);
            timer.step("Upsweep");
            mHolder_.traverse(d, domain);
            timer.step("Gravity");
        }

        computeTimestep(first, last, d);
        timer.step("Timestep");
        computePositions(first, last, d, domain.box());
        timer.step("UpdateQuantities");
        computeTotalEnergy(first, last, d);
        timer.step("EnergyConservation");
        updateSmoothingLength(first, last, d, ng0_);
        timer.step("UpdateSmoothingLength");

        timer.stop();
        this->printIterationTimings(domain, d);
    }

    //! @brief configure the dataset for output
    void prepareOutput(ParticleDataType& d, size_t startIndex, size_t endIndex) override
    {
        bool outputRho =
            std::find(d.outputFieldNames.begin(), d.outputFieldNames.end(), "rho") != d.outputFieldNames.end();
        if (outputRho)
        {
            d.release("c11");
            d.acquire("rho");

#pragma omp parallel for schedule(static)
            for (size_t i = startIndex; i < endIndex; ++i)
            {
                d.rho[i] = d.kx[i] * d.m[i] / d.xm[i];
            }
        }
    }

    //! @brief undo output configuration and restore compute configuration
    void finishOutput(ParticleDataType& d) override
    {
        bool outputRho =
            std::find(d.outputFieldNames.begin(), d.outputFieldNames.end(), "rho") != d.outputFieldNames.end();
        if (outputRho)
        {
            d.release("rho");
            d.acquire("c11");
        }
    }
};

template<class DomainType, class ParticleDataType>
std::unique_ptr<Propagator<DomainType, ParticleDataType>> propagatorFactory(bool ve, size_t ngmax, size_t ng0,
                                                                            std::ostream& output, size_t rank)
{
    if (ve) { return std::make_unique<HydroVeProp<DomainType, ParticleDataType>>(ngmax, ng0, output, rank); }
    else { return std::make_unique<HydroProp<DomainType, ParticleDataType>>(ngmax, ng0, output, rank); }
}

} // namespace sphexa<|MERGE_RESOLUTION|>--- conflicted
+++ resolved
@@ -316,14 +316,11 @@
         d.acquire("p", "gradh");
         computeDensityVE(first, last, ngmax_, d, domain.box());
         timer.step("Density & Gradh");
-<<<<<<< HEAD
+        
         computeEOS(first, last, d);
-=======
-        computeEquationOfState(first, last, d);
 
         d.release("p", "gradh");
         d.acquire("ax", "ay");
->>>>>>> 84db41fb
         timer.step("EquationOfState");
         domain.exchangeHalos(d.vx, d.vy, d.vz, d.prho, d.c, d.kx);
         timer.step("mpi::synchronizeHalos");
