--- conflicted
+++ resolved
@@ -74,28 +74,6 @@
         printHelp(argv[0], rank);
         return exitSuccess();
     }
-<<<<<<< HEAD
-    if (!parser.exists("--init") && rank == 0)
-    {
-        throw std::runtime_error("no initial conditions specified (--init flag missing)\n");
-    }
-
-    const std::string        initCond       = parser.getString("--init");
-    const size_t             problemSize    = parser.getInt("-n", 50);
-    const std::string        glassBlock     = parser.getString("--glass");
-    const bool               ve             = parser.exists("--ve");
-    const size_t             maxStep        = parser.getInt("-s", 200);
-    const int                writeFrequency = parser.getInt("-w", -1);
-    std::vector<std::string> outputFields   = parser.getCommaList("-f");
-    const bool               ascii          = parser.exists("--ascii");
-    const std::string        outDirectory   = parser.getString("--outDir");
-    const bool               quiet          = parser.exists("--quiet");
-
-    if (outputFields.empty()) { outputFields = {"x", "y", "z", "vx", "vy", "vz", "h", "rho", "u", "p", "c", "hasFBC"}; }
-
-    const std::string outFile = outDirectory + "dump_" + initCond;
-=======
->>>>>>> 52efa7e7
 
     using Real    = double;
     using KeyType = uint64_t;
@@ -114,7 +92,7 @@
     const std::string        outDirectory      = parser.get("--outDir");
     const bool               quiet             = parser.exists("--quiet");
 
-    if (outputFields.empty()) { outputFields = {"x", "y", "z", "vx", "vy", "vz", "h", "rho", "u", "p", "c"}; }
+    if (outputFields.empty()) { outputFields = {"x", "y", "z", "vx", "vy", "vz", "h", "rho", "u", "p", "c", "hasFBC"}; }
 
     const std::string outFile = outDirectory + "dump_" + initCond;
 
@@ -150,16 +128,6 @@
     // we want about 100 global nodes per rank to decompose the domain with +-1% accuracy
     size_t bucketSize = std::max(bucketSizeFocus, d.numParticlesGlobal / (100 * numRanks));
     Domain domain(rank, numRanks, bucketSize, bucketSizeFocus, theta, box);
-<<<<<<< HEAD
-    auto   propagator = propagatorFactory<Domain, Dataset>(ve, ngmax, ng0, output, rank);
-
-    if (ve)
-        domain.sync(
-            d.codes, d.x, d.y, d.z, d.h, d.m, d.u, d.vx, d.vy, d.vz, d.x_m1, d.y_m1, d.z_m1, d.du_m1, d.dt_m1, d.alpha, d.hasFBC);
-    else
-        domain.sync(d.codes, d.x, d.y, d.z, d.h, d.m, d.u, d.vx, d.vy, d.vz, d.x_m1, d.y_m1, d.z_m1, d.du_m1, d.dt_m1, d.hasFBC);
-=======
->>>>>>> 52efa7e7
 
     propagator->sync(domain, d);
     if (rank == 0) std::cout << "Domain synchronized, nLocalParticles " << d.x.size() << std::endl;
