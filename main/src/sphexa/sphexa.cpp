/*
 * MIT License
 *
 * Copyright (c) 2021 CSCS, ETH Zurich
 *               2021 University of Basel
 *
 * Permission is hereby granted, free of charge, to any person obtaining a copy
 * of this software and associated documentation files (the "Software"), to deal
 * in the Software without restriction, including without limitation the rights
 * to use, copy, modify, merge, publish, distribute, sublicense, and/or sell
 * copies of the Software, and to permit persons to whom the Software is
 * furnished to do so, subject to the following conditions:
 *
 * The above copyright notice and this permission notice shall be included in all
 * copies or substantial portions of the Software.
 *
 * THE SOFTWARE IS PROVIDED "AS IS", WITHOUT WARRANTY OF ANY KIND, EXPRESS OR
 * IMPLIED, INCLUDING BUT NOT LIMITED TO THE WARRANTIES OF MERCHANTABILITY,
 * FITNESS FOR A PARTICULAR PURPOSE AND NONINFRINGEMENT. IN NO EVENT SHALL THE
 * AUTHORS OR COPYRIGHT HOLDERS BE LIABLE FOR ANY CLAIM, DAMAGES OR OTHER
 * LIABILITY, WHETHER IN AN ACTION OF CONTRACT, TORT OR OTHERWISE, ARISING FROM,
 * OUT OF OR IN CONNECTION WITH THE SOFTWARE OR THE USE OR OTHER DEALINGS IN THE
 * SOFTWARE.
 */

/*! @file
 * @brief SPH-EXA application front-end and main function
 *
 * @author Ruben Cabezon <ruben.cabezon@unibas.ch>
 * @author Aurelien Cavelan
 * @author Jose A. Escartin <ja.escartin@gmail.com>
 * @author Sebastian Keller <sebastian.f.keller@gmail.com>
 */

#include <filesystem>
#include <fstream>
#include <iostream>
#include <string>

#include "cstone/domain/domain.hpp"

#include "init/factory.hpp"
#include "io/arg_parser.hpp"
#include "io/factory.hpp"
#include "observables/factory.hpp"
#include "propagator/factory.hpp"
#include "util/timer.hpp"
#include "util/utils.hpp"

#include "simulation_data.hpp"
#include "insitu_viz.h"

#ifdef USE_CUDA
using AccType = cstone::GpuTag;
#else
using AccType = cstone::CpuTag;
#endif

namespace fs = std::filesystem;
using namespace sphexa;

bool stopSimulation(size_t iteration, double time, const std::string& maxStepStr);
void printHelp(char* binName, int rank);
int  getNumLocalRanks(int);

int main(int argc, char** argv)
{
    auto [rank, numRanks] = initMpi();
    const ArgParser parser(argc, (const char**)argv);

    if (parser.exists("-h") || parser.exists("--h") || parser.exists("-help") || parser.exists("--help"))
    {
        printHelp(argv[0], rank);
        return exitSuccess();
    }

<<<<<<< HEAD
    using Real    = double;
    using KeyType = uint64_t;
    using Dataset = SimulationData<Real, KeyType, AccType>;
    using Domain  = cstone::Domain<KeyType, Real, AccType>;

    const std::string        initCond          = parser.get("--init");
    const size_t             problemSize       = parser.get("-n", 50);
    const std::string        glassBlock        = parser.get("--glass");
    const std::string        propChoice        = parser.get("--prop", std::string("ve"));
    const std::string        maxStepStr        = parser.get("-s", std::string("200"));
    const std::string        writeFrequencyStr = parser.get("-w", std::string("0"));
    std::vector<std::string> writeExtra        = parser.getCommaList("--wextra");
    std::vector<std::string> outputFields      = parser.getCommaList("-f");
    const bool               ascii             = parser.exists("--ascii");
    const bool               quiet             = parser.exists("--quiet");
    const bool               avClean           = parser.exists("--avclean");
    const int                simDuration       = parser.get("--duration", std::numeric_limits<int>::max());
    const std::string        compressionMethod = parser.get("--compression", std::string(""));
    const std::string                compressionParam  = parser.get("--compression-param", std::string(""));
    const bool               writeEnabled      = writeFrequencyStr != "0" || !writeExtra.empty();
    std::string              outFile           = parser.get("-o", "dump_" + removeModifiers(initCond));
=======
    using Dataset = SimulationData<AccType>;
    using Domain  = cstone::Domain<SphTypes::KeyType, SphTypes::CoordinateType, AccType>;

    const std::string        initCond     = parser.get("--init");
    const size_t             problemSize  = parser.get("-n", 50);
    const std::string        glassBlock   = parser.get("--glass");
    const std::string        propChoice   = parser.get("--prop", std::string("ve"));
    const std::string        maxStepStr   = parser.get("-s", std::string("200"));
    std::vector<std::string> writeExtra   = parser.getCommaList("--wextra");
    std::vector<std::string> outputFields = parser.getCommaList("-f");
    const bool               ascii        = parser.exists("--ascii");
    const bool               quiet        = parser.exists("--quiet");
    const bool               avClean      = parser.exists("--avclean");
    const int                simDuration  = parser.get("--duration", std::numeric_limits<int>::max());
    const std::string        writeFreqStr = parser.get("-w", std::string("0"));
    const bool               writeEnabled = writeFreqStr != "0" || !writeExtra.empty();
    const std::string        profFreqStr  = parser.get("--profile", maxStepStr);
    const bool               profEnabled  = parser.exists("--profile");
    const std::string        pmroot       = parser.get("--pmroot", std::string("/sys/cray/pm_counters"));
    std::string              outFile      = parser.get("-o", "dump_" + removeModifiers(initCond));
>>>>>>> a1f7720d

    std::ofstream nullOutput("/dev/null");
    std::ostream& output = (quiet || rank) ? nullOutput : std::cout;
    std::ofstream constantsFile(fs::path(outFile).parent_path() / fs::path("constants.txt"));

    //! @brief evaluate user choice for different kind of actions
    auto fileWriter  = fileWriterFactory(ascii, MPI_COMM_WORLD, compressionMethod, compressionParam);
    auto fileReader  = fileReaderFactory(ascii, MPI_COMM_WORLD);
    auto simInit     = initializerFactory<Dataset>(initCond, glassBlock, fileReader.get());
    auto propagator  = propagatorFactory<Domain, Dataset>(propChoice, avClean, output, rank, simInit->constants());
    auto observables = observablesFactory<Dataset>(simInit->constants(), constantsFile);

    Dataset simData;
    simData.comm = MPI_COMM_WORLD;

    Timer totalTimer(output);
    MPI_Barrier(MPI_COMM_WORLD);
    totalTimer.start();

    propagator->addCounters(profEnabled ? pmroot : "", getNumLocalRanks(numRanks));
    propagator->activateFields(simData);
    propagator->load(initCond, fileReader.get());
    auto box = simInit->init(rank, numRanks, problemSize, simData, fileReader.get());

    auto& d = simData.hydro;
    transferAllocatedToDevice(d, 0, d.x.size(), propagator->conservedFields());
    simData.setOutputFields(outputFields.empty() ? propagator->conservedFields() : outputFields);

    if (parser.exists("--G")) { d.g = parser.get<double>("--G"); }
    bool  haveGrav = (d.g != 0.0);
    float theta    = parser.get("--theta", haveGrav ? 0.5f : 1.0f);

    if (!parser.exists("-o")) { outFile += fileWriter->suffix(); }
    if (writeEnabled) { writeSettings(simInit->constants(), outFile, fileWriter.get()); }
    if (rank == 0) { std::cout << "Data generated for " << d.numParticlesGlobal << " global particles\n"; }

    fileWriter->setNumParticles(d.numParticlesGlobal);

    uint64_t bucketSizeFocus = 64;
    // we want about 100 global nodes per rank to decompose the domain with +-1% accuracy
    uint64_t bucketSize = std::max(bucketSizeFocus, d.numParticlesGlobal / (100 * numRanks));
    Domain   domain(rank, numRanks, bucketSize, bucketSizeFocus, theta, box);

    propagator->sync(domain, simData);
    if (rank == 0) std::cout << "Domain synchronized, nLocalParticles " << d.x.size() << std::endl;

    viz::init_catalyst(argc, argv);
    viz::init_ascent(d, domain.startIndex());

    size_t startIteration = d.iteration;
    for (; !stopSimulation(d.iteration - 1, d.ttot, maxStepStr); d.iteration++)
    {
        propagator->step(domain, simData);
        box = domain.box();

        observables->computeAndWrite(simData, domain.startIndex(), domain.endIndex(), box);
        propagator->printIterationTimings(domain, simData);

        bool isWallClockReached = totalTimer.elapsed() > simDuration;

        if (isOutputStep(d.iteration, writeFreqStr) || isOutputTime(d.ttot - d.minDt, d.ttot, writeFreqStr) ||
            isExtraOutputStep(d.iteration, d.ttot - d.minDt, d.ttot, writeExtra) ||
            (isWallClockReached && writeEnabled))
        {
            fileWriter->addStep(domain.startIndex(), domain.endIndex(), outFile);
            simData.hydro.loadOrStoreAttributes(fileWriter.get());
            fileWriter->setCompression(compressionMethod, compressionParam);
            box.loadOrStore(fileWriter.get());
            propagator->saveFields(fileWriter.get(), domain.startIndex(), domain.endIndex(), simData, box);
            propagator->save(fileWriter.get());
            fileWriter->closeStep();
        }
        if (isOutputStep(d.iteration, profFreqStr) || isOutputTime(d.ttot - d.minDt, d.ttot, profFreqStr) ||
            isWallClockReached)
        {
            if (profEnabled) { propagator->writeMetrics(fileWriter.get(), "profile"); }
        }

        viz::execute(d, domain.startIndex(), domain.endIndex());
        if (isWallClockReached && ++d.iteration) { break; }
    }
    totalTimer.step("Total execution time of " + std::to_string(d.iteration - startIteration) + " iterations of " +
                    initCond + " up to t = " + std::to_string(d.ttot));

    constantsFile.close();
    viz::finalize();
    return exitSuccess();
}

//! @brief decide whether to stop the simulation based on evolved time (not wall-clock) or iteration count
bool stopSimulation(size_t iteration, double time, const std::string& maxStepStr)
{
    bool lastIteration = strIsIntegral(maxStepStr) && iteration >= std::stoi(maxStepStr);
    bool simTimeLimit  = !strIsIntegral(maxStepStr) && time > std::stod(maxStepStr);

    return lastIteration || simTimeLimit;
}

int getNumLocalRanks(int defValue)
{
    return getenv("SLURM_NTASKS_PER_NODE") == nullptr ? defValue : std::stoi(getenv("SLURM_NTASKS_PER_NODE"));
}

void printHelp(char* name, int rank)
{
    if (rank == 0)
    {
        printf("\nUsage:\n\n");
        printf("%s [OPTIONS]\n", name);
        printf("\nWhere possible options are:\n\n");

        printf("\t--init \t\t Test case selection (evrard, sedov, noh, isobaric-cube, wind-shock, turbulence)\n"
               "\t\t\t or an HDF5 file with initial conditions\n\n");
        printf("\t-n NUM \t\t Initialize data with (approx when using glass blocks) NUM^3 global particles [50]\n");
        printf("\t--glass FILE\t Use glass block as template to generate initial x,y,z configuration\n\n");

        printf("\t--theta NUM \t Gravity accuracy parameter [default 0.5 when self-gravity is active]\n\n");

        printf("\t--G NUM \t Gravitational constant [default dependent on test-case selection]\n\n");

        printf("\t--prop STRING \t Choice of SPH propagator [default: modern SPH]. For standard SPH, use \"std\" \n\n");

        printf("\t-s NUM \t\t int(NUM):  Number of iterations (time-steps) [200],\n\
                \t real(NUM): Time   of simulation (time-model)\n\n");

        printf("\t--wextra LIST \t Comma-separated list of steps (integers) or ~times (floating point)\n"
               "\t\t\t at which to trigger file output\n"
               "\t\t\t e.g.: --wextra 1,10,0.77 (output at after iteration 1 and 10 and at simulation time 0.77s\n\n");

        printf("\t-w NUM \t\t NUM<=0:    Disable file output [default],\n\
                \t int(NUM):  Dump particle data every NUM iteration steps,\n\
                \t real(NUM): Dump particle data every NUM seconds of simulation (not wall-clock) time \n\n");

        printf("\t-f LIST \t Comma-separated list of field names to write for each dump.\n"
               "\t\t\t e.g: -f x,y,z,h,rho\n"
               "\t\t\t If omitted, the list will be set to all conserved fields,\n"
               "\t\t\t resulting in a restartable output file\n\n");

        printf("\t--ascii \t Dump file in ASCII format [binary HDF5 by default]\n\n");

        printf("\t--outDir PATH \t Path to directory where output will be saved [./].\n\
                    \t Note that directory must exist and be provided with ending slash,\n\
                    \t e.g: --outDir /home/user/folderToSaveOutputFiles/\n\n");

        printf("\t--quiet \t Don't print anything to stdout\n\n");

        printf("\t--duration \t Maximum wall-clock run time of the simulation in seconds.[MAX_INT]\n\n");
    }
}<|MERGE_RESOLUTION|>--- conflicted
+++ resolved
@@ -74,29 +74,6 @@
         return exitSuccess();
     }
 
-<<<<<<< HEAD
-    using Real    = double;
-    using KeyType = uint64_t;
-    using Dataset = SimulationData<Real, KeyType, AccType>;
-    using Domain  = cstone::Domain<KeyType, Real, AccType>;
-
-    const std::string        initCond          = parser.get("--init");
-    const size_t             problemSize       = parser.get("-n", 50);
-    const std::string        glassBlock        = parser.get("--glass");
-    const std::string        propChoice        = parser.get("--prop", std::string("ve"));
-    const std::string        maxStepStr        = parser.get("-s", std::string("200"));
-    const std::string        writeFrequencyStr = parser.get("-w", std::string("0"));
-    std::vector<std::string> writeExtra        = parser.getCommaList("--wextra");
-    std::vector<std::string> outputFields      = parser.getCommaList("-f");
-    const bool               ascii             = parser.exists("--ascii");
-    const bool               quiet             = parser.exists("--quiet");
-    const bool               avClean           = parser.exists("--avclean");
-    const int                simDuration       = parser.get("--duration", std::numeric_limits<int>::max());
-    const std::string        compressionMethod = parser.get("--compression", std::string(""));
-    const std::string                compressionParam  = parser.get("--compression-param", std::string(""));
-    const bool               writeEnabled      = writeFrequencyStr != "0" || !writeExtra.empty();
-    std::string              outFile           = parser.get("-o", "dump_" + removeModifiers(initCond));
-=======
     using Dataset = SimulationData<AccType>;
     using Domain  = cstone::Domain<SphTypes::KeyType, SphTypes::CoordinateType, AccType>;
 
@@ -111,13 +88,15 @@
     const bool               quiet        = parser.exists("--quiet");
     const bool               avClean      = parser.exists("--avclean");
     const int                simDuration  = parser.get("--duration", std::numeric_limits<int>::max());
+    const std::string        compressionMethod = parser.get("--compression", std::string(""));
+    const std::string        compressionParam  = parser.get("--compression-param", std::string(""));
     const std::string        writeFreqStr = parser.get("-w", std::string("0"));
     const bool               writeEnabled = writeFreqStr != "0" || !writeExtra.empty();
     const std::string        profFreqStr  = parser.get("--profile", maxStepStr);
     const bool               profEnabled  = parser.exists("--profile");
     const std::string        pmroot       = parser.get("--pmroot", std::string("/sys/cray/pm_counters"));
     std::string              outFile      = parser.get("-o", "dump_" + removeModifiers(initCond));
->>>>>>> a1f7720d
+
 
     std::ofstream nullOutput("/dev/null");
     std::ostream& output = (quiet || rank) ? nullOutput : std::cout;
