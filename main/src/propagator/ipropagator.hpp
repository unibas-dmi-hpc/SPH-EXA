/*
 * MIT License
 *
 * Copyright (c) 2021 CSCS, ETH Zurich
 *               2021 University of Basel
 *
 * Permission is hereby granted, free of charge, to any person obtaining a copy
 * of this software and associated documentation files (the "Software"), to deal
 * in the Software without restriction, including without limitation the rights
 * to use, copy, modify, merge, publish, distribute, sublicense, and/or sell
 * copies of the Software, and to permit persons to whom the Software is
 * furnished to do so, subject to the following conditions:
 *
 * The above copyright notice and this permission notice shall be included in all
 * copies or substantial portions of the Software.
 *
 * THE SOFTWARE IS PROVIDED "AS IS", WITHOUT WARRANTY OF ANY KIND, EXPRESS OR
 * IMPLIED, INCLUDING BUT NOT LIMITED TO THE WARRANTIES OF MERCHANTABILITY,
 * FITNESS FOR A PARTICULAR PURPOSE AND NONINFRINGEMENT. IN NO EVENT SHALL THE
 * AUTHORS OR COPYRIGHT HOLDERS BE LIABLE FOR ANY CLAIM, DAMAGES OR OTHER
 * LIABILITY, WHETHER IN AN ACTION OF CONTRACT, TORT OR OTHERWISE, ARISING FROM,
 * OUT OF OR IN CONNECTION WITH THE SOFTWARE OR THE USE OR OTHER DEALINGS IN THE
 * SOFTWARE.
 */

/*! @file
 * @brief A common interface for different kinds of propagators
 *
 * @author Sebastian Keller <sebastian.f.keller@gmail.com>
 * @author Jose A. Escartin <ja.escartin@gmail.com>
 */

#pragma once

#include <variant>

#include "io/ifile_io.hpp"
#include "util/pm_reader.hpp"
#include "util/timer.hpp"

namespace sphexa
{

template<class DomainType, class ParticleDataType>
class Propagator
{
    using T = typename ParticleDataType::RealType;

public:
    Propagator(std::ostream& output, int rank)
        : out(output)
        , timer(output)
        , pmReader(rank)
        , rank_(rank)
    {
    }

    //! @brief get a list of field strings marked as conserved at runtime
    virtual std::vector<std::string> conservedFields() const = 0;

    //! @brief Marks conserved and dependent fields inside the particle dataset as active, enabling memory allocation
    virtual void activateFields(ParticleDataType& d) = 0;

    //! @brief synchronize computational domain
    virtual void sync(DomainType& domain, ParticleDataType& d) = 0;

    //! @brief synchronize domain and compute forces
    virtual void computeForces(DomainType& domain, ParticleDataType& d) = 0;

    //! @brief integrate and/or drift particles in time
    virtual void integrate(DomainType& domain, ParticleDataType& d) = 0;

    //! @brief save particle data fields to file
    virtual void saveFields(IFileWriter*, size_t, size_t, ParticleDataType&, const cstone::Box<T>&){};

<<<<<<< HEAD
    //! @brief transfer fields to be visualized to host
    virtual void visualizeFields(size_t, size_t, ParticleDataType&, const cstone::Box<T>&){};
=======
    //! @brief save extra customizable stuff
    virtual void saveExtra(IFileWriter*, ParticleDataType&){};
>>>>>>> abe6aece

    //! @brief save internal state to file
    virtual void save(IFileWriter*){};

    //! @brief load internal state from file
    virtual void load(const std::string& path, IFileReader*){};

    //! @brief whether conserved quantities are time-synchronized (when completing a full time-step hierarchy)
    virtual bool isSynced() { return true; }

    //! @brief add pm counters if they exist
    void addCounters(const std::string& pmRoot, int numRanksPerNode) { pmReader.addCounters(pmRoot, numRanksPerNode); }

    //! @brief print timing info
    void writeMetrics(IFileWriter* writer, const std::string& outFile)
    {
        timer.writeTimings(writer, outFile);
        pmReader.writeTimings(writer, outFile);
    };

    virtual ~Propagator() = default;

    void printIterationTimings(const DomainType& domain, const ParticleDataType& simData)
    {
        const auto& d   = simData.hydro;
        const auto& box = domain.box();

        auto nodeCount          = domain.globalTree().numLeafNodes();
        auto particleCount      = domain.nParticles();
        auto haloCount          = domain.nParticlesWithHalos() - domain.nParticles();
        auto totalNeighbors     = d.totalNeighbors;
        auto totalParticleCount = d.numParticlesGlobal;

        out << "### Check ### Global Tree Nodes: " << nodeCount << ", Particles: " << particleCount
            << ", Halos: " << haloCount << std::endl;
        out << "### Check ### Computational domain: " << box.xmin() << " " << box.xmax() << " " << box.ymin() << " "
            << box.ymax() << " " << box.zmin() << " " << box.zmax() << std::endl;
        out << "### Check ### Total Neighbors: " << totalNeighbors
            << ", Avg neighbor count per particle: " << totalNeighbors / totalParticleCount << std::endl;
        out << "### Check ### Total time: " << d.ttot - d.minDt << ", current time-step: " << d.minDt << std::endl;
        out << "### Check ### Total energy: " << d.etot << ", (internal: " << d.eint << ", kinetic: " << d.ecin;
        out << ", gravitational: " << d.egrav;
        out << ")" << std::endl;
        out << "### Check ### Focus Tree Nodes: " << domain.focusTree().octreeViewAcc().numLeafNodes << ", maxDepth "
            << domain.focusTree().depth();
        if constexpr (cstone::HaveGpu<typename ParticleDataType::AcceleratorType>{})
        {
            out << ", maxStackNc " << d.devData.stackUsedNc << ", maxStackGravity " << d.devData.stackUsedGravity;
        }
        out << "\n=== Total time for iteration(" << d.iteration << ") " << timer.sumOfSteps() << "s\n\n";
    }

protected:
    static void outputAllocatedFields(IFileWriter* writer, size_t first, size_t last, ParticleDataType& simData)
    {
        auto output = [](size_t first, size_t last, auto& d, IFileWriter* writer)
        {
            auto fieldPointers = d.data();
            auto indicesDone   = d.outputFieldIndices;
            auto namesDone     = d.outputFieldNames;

            for (int i = int(indicesDone.size()) - 1; i >= 0; --i)
            {
                int fidx = indicesDone[i];
                if (d.isAllocated(fidx))
                {
                    int column = std::find(d.outputFieldIndices.begin(), d.outputFieldIndices.end(), fidx) -
                                 d.outputFieldIndices.begin();
                    transferToHost(d, first, last, {d.fieldNames[fidx]});
                    std::visit([writer, c = column, key = namesDone[i]](auto field)
                               { writer->writeField(key, field->data(), c); },
                               fieldPointers[fidx]);
                    indicesDone.erase(indicesDone.begin() + i);
                    namesDone.erase(namesDone.begin() + i);
                }
            }

            if (!indicesDone.empty() && writer->rank() == 0)
            {
                std::cout << "WARNING: the following fields are not in use and therefore not output: ";
                for (int fidx = 0; fidx < indicesDone.size() - 1; ++fidx)
                {
                    std::cout << d.fieldNames[fidx] << ",";
                }
                std::cout << d.fieldNames[indicesDone.back()] << std::endl;
            }
        };

        output(first, last, simData.hydro, writer);
        output(first, last, simData.chem, writer);
    }

    std::ostream& out;
    Timer         timer;
    PmReader      pmReader;
    int           rank_;
};

} // namespace sphexa<|MERGE_RESOLUTION|>--- conflicted
+++ resolved
@@ -71,21 +71,19 @@
     virtual void integrate(DomainType& domain, ParticleDataType& d) = 0;
 
     //! @brief save particle data fields to file
-    virtual void saveFields(IFileWriter*, size_t, size_t, ParticleDataType&, const cstone::Box<T>&){};
+    virtual void saveFields(IFileWriter*, size_t, size_t, ParticleDataType&, const cstone::Box<T>&) {};
 
-<<<<<<< HEAD
     //! @brief transfer fields to be visualized to host
-    virtual void visualizeFields(size_t, size_t, ParticleDataType&, const cstone::Box<T>&){};
-=======
+    virtual void visualizeFields(size_t, size_t, ParticleDataType&, const cstone::Box<T>&) {};
+
     //! @brief save extra customizable stuff
-    virtual void saveExtra(IFileWriter*, ParticleDataType&){};
->>>>>>> abe6aece
+    virtual void saveExtra(IFileWriter*, ParticleDataType&) {};
 
     //! @brief save internal state to file
-    virtual void save(IFileWriter*){};
+    virtual void save(IFileWriter*) {};
 
     //! @brief load internal state from file
-    virtual void load(const std::string& path, IFileReader*){};
+    virtual void load(const std::string& path, IFileReader*) {};
 
     //! @brief whether conserved quantities are time-synchronized (when completing a full time-step hierarchy)
     virtual bool isSynced() { return true; }
@@ -150,8 +148,7 @@
                                  d.outputFieldIndices.begin();
                     transferToHost(d, first, last, {d.fieldNames[fidx]});
                     std::visit([writer, c = column, key = namesDone[i]](auto field)
-                               { writer->writeField(key, field->data(), c); },
-                               fieldPointers[fidx]);
+                               { writer->writeField(key, field->data(), c); }, fieldPointers[fidx]);
                     indicesDone.erase(indicesDone.begin() + i);
                     namesDone.erase(namesDone.begin() + i);
                 }
