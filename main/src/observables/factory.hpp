--- conflicted
+++ resolved
@@ -52,47 +52,7 @@
 namespace sphexa
 {
 
-<<<<<<< HEAD
-#ifdef SPH_EXA_HAVE_H5PART
-
-//! @brief reads a specified attribute if exists and has the specified type
-template<class AttrType>
-void findH5Attribute(const std::string& fname, const std::string& attributeToRead, AttrType* attribute,
-                     h5part_int64_t h5Type)
-{
-
-    if (std::filesystem::exists(fname))
-    {
-        H5PartFile* h5_file  = nullptr;
-        h5_file              = H5PartOpenFile(fname.c_str(), H5PART_READ);
-        size_t numAttributes = H5PartGetNumFileAttribs(h5_file);
-
-        h5part_int64_t maxlen = 256;
-        char           attributeName[maxlen];
-
-        h5part_int64_t attributeType;
-        h5part_int64_t attributeLength;
-
-        for (h5part_int64_t i = 0; i < numAttributes; i++)
-        {
-            H5PartGetFileAttribInfo(h5_file, i, attributeName, maxlen, &attributeType, &attributeLength);
-            if (attributeName == attributeToRead && attributeType == h5Type)
-            {
-
-                H5PartReadFileAttrib(h5_file, attributeName, attribute);
-                break;
-            }
-        }
-        H5PartCloseFile(h5_file);
-    }
-}
-
-#else
-
-[[maybe_unused]] static bool haveH5Attribute(const std::string& fname, const std::string& attributeToRead)
-=======
 static bool haveAttribute(IFileReader* reader, const std::string& attributeToRead)
->>>>>>> 39eea332
 {
     if (reader)
     {
@@ -136,13 +96,6 @@
     }
 #endif
 
-<<<<<<< HEAD
-    if (testCase == "turbulence") { return std::make_unique<TurbulenceMachRMS<Dataset>>(constantsFile); }
-
-    if (testCase == "nbody") { return std::make_unique<IObservables<Dataset>>(); }
-
-    if (testCase == "kelvin-helmholtz") { return std::make_unique<TimeEnergyGrowth<Dataset>>(constantsFile); }
-=======
     if (testCase == "turbulence" || haveAttribute(reader.get(), "turbulence"))
     {
         return std::make_unique<TurbulenceMachRMS<Dataset>>(constantsFile);
@@ -151,7 +104,6 @@
     {
         return std::make_unique<TimeEnergyGrowth<Dataset>>(constantsFile);
     }
->>>>>>> 39eea332
 
     if (reader) { reader->closeStep(); }
     return std::make_unique<TimeAndEnergy<Dataset>>(constantsFile);
