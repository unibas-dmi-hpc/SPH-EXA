/*
 * MIT License
 *
 * Copyright (c) 2021 CSCS, ETH Zurich
 *               2021 University of Basel
 *
 * Permission is hereby granted, free of charge, to any person obtaining a copy
 * of this software and associated documentation files (the "Software"), to deal
 * in the Software without restriction, including without limitation the rights
 * to use, copy, modify, merge, publish, distribute, sublicense, and/or sell
 * copies of the Software, and to permit persons to whom the Software is
 * furnished to do so, subject to the following conditions:
 *
 * The above copyright notice and this permission notice shall be included in all
 * copies or substantial portions of the Software.
 *
 * THE SOFTWARE IS PROVIDED "AS IS", WITHOUT WARRANTY OF ANY KIND, EXPRESS OR
 * IMPLIED, INCLUDING BUT NOT LIMITED TO THE WARRANTIES OF MERCHANTABILITY,
 * FITNESS FOR A PARTICULAR PURPOSE AND NONINFRINGEMENT. IN NO EVENT SHALL THE
 * AUTHORS OR COPYRIGHT HOLDERS BE LIABLE FOR ANY CLAIM, DAMAGES OR OTHER
 * LIABILITY, WHETHER IN AN ACTION OF CONTRACT, TORT OR OTHERWISE, ARISING FROM,
 * OUT OF OR IN CONNECTION WITH THE SOFTWARE OR THE USE OR OTHER DEALINGS IN THE
 * SOFTWARE.
 */

/*! @file
 * @brief Simulation data initialization from an HDF5 file
 *
 * @author Sebastian Keller <sebastian.f.keller@gmail.com>
 */

#pragma once

#include "cstone/sfc/box.hpp"

#include "io/arg_parser.hpp"
#include "io/factory.hpp"
#include "isim_init.hpp"

namespace sphexa
{

template<class Dataset>
void restoreDataset(IFileReader* reader, Dataset& d)
{
    d.loadOrStoreAttributes(reader);
    d.resize(reader->localNumParticles());

    auto fieldPointers = d.data();
    for (size_t i = 0; i < fieldPointers.size(); ++i)
    {
        if (d.isConserved(i))
        {
            if (reader->rank() == 0) { std::cout << "restoring " << d.fieldNames[i] << std::endl; }
            std::visit([reader, key = d.fieldNames[i]](auto field)
                       { reader->readField(Dataset::prefix + key, field->data()); },
                       fieldPointers[i]);
        }
    }
}

template<class SimulationData>
auto restoreData(IFileReader* reader, SimulationData& simData)
{
    using T = typename SimulationData::RealType;

    cstone::Box<T> box(0, 1);
    box.loadOrStore(reader);

    restoreDataset(reader, simData.hydro);
    restoreDataset(reader, simData.chem);

    simData.hydro.iteration++;

    return box;
}

template<class Dataset>
class FileInit : public ISimInitializer<Dataset>
{
    InitSettings settings_;
    std::string  h5_fname;
    int          initStep = -1;

public:
    explicit FileInit(const std::string& fname, IFileReader* reader)
        : h5_fname(strBeforeSign(fname, ":"))
        , initStep(numberAfterSign(fname, ":"))
    {
        // Read file attributes and put them in settings_ such that they propagate to the new output after a restart
        readFileAttributes(settings_, h5_fname, reader, false);
    }

    cstone::Box<typename Dataset::RealType> init(int /*rank*/, int numRanks, size_t /*n*/, Dataset& simData,
                                                 IFileReader* reader) const override
    {
<<<<<<< HEAD
        std::unique_ptr<IFileReader> reader;
        reader = std::make_unique<HDF5Reader>(simData.comm);
        reader->setStep(h5_fname, initStep);

        auto box = restoreData(reader.get(), rank, simData);
        for (int i = 0; i < 100; i++)
        {
            std::cout << simData.hydro.y[i] << std::endl;
        }

        // Read file attributes and put them in constants_ such that they propagate to the new output after a restart
        auto fileAttributes = reader->fileAttributes();
        for (const auto& attr : fileAttributes)
        {
            int64_t sz = reader->fileAttributeSize(attr);
            if (sz == 1)
            {
                constants_[attr] = 0;
                reader->fileAttribute(attr, &constants_[attr], sz);
            }
        }

=======
        reader->setStep(h5_fname, initStep, FileMode::collective);
        auto box = restoreData(reader, simData);
>>>>>>> c19d92a6
        reader->closeStep();
        return box;
    }

    [[nodiscard]] const InitSettings& constants() const override { return settings_; }
};

template<class Dataset>
class FileSplitInit : public ISimInitializer<Dataset>
{
    InitSettings settings_;
    std::string  h5_fname;
    int          numSplits;

public:
    explicit FileSplitInit(const std::string& fname, IFileReader* reader)
        : h5_fname(strBeforeSign(fname, ","))
        , numSplits(numberAfterSign(fname, ","))
    {
        if (numSplits < 1)
        {
            throw std::runtime_error("Number of particle splits must be a positive integer. Provided value: " +
                                     std::to_string(numSplits));
        }
        // Read file attributes and put them in constants_ such that they propagate to the new output after a restart
        readFileAttributes(settings_, h5_fname, reader, false);
    }

    cstone::Box<typename Dataset::RealType> init(int rank, int, size_t, Dataset& simData,
                                                 IFileReader* reader) const override
    {
        reader->setStep(h5_fname, -1, FileMode::collective);

        size_t numParticlesInFile = reader->localNumParticles();
        size_t numParticlesSplit  = numParticlesInFile * numSplits;

        using KeyType = typename Dataset::KeyType;
        using T       = typename Dataset::RealType;
        cstone::Box<T> box(0, 1);
        box.loadOrStore(reader);

        auto& d = simData.hydro;
        d.loadOrStoreAttributes(reader);

        d.numParticlesGlobal = reader->globalNumParticles() * numSplits;
        d.iteration          = 1;
        d.ttot               = 0.0;
        d.minDt /= (100 * numSplits);
        d.minDt_m1 /= (100 * numSplits);

        d.x.resize(numParticlesSplit);
        d.y.resize(numParticlesSplit);
        d.z.resize(numParticlesSplit);
        d.h.resize(numParticlesSplit);

        std::vector<cstone::LocalIndex> sfcOrder(numParticlesInFile);
        {
            std::vector<T> x0(numParticlesInFile), y0(numParticlesInFile), z0(numParticlesInFile),
                tmp(numParticlesInFile);
            reader->readField("x", x0.data());
            std::cout << x0[0] << std::endl;
            reader->readField("y", y0.data());
            reader->readField("z", z0.data());

            std::vector<KeyType> keys(numParticlesInFile);
            cstone::computeSfcKeys(x0.data(), y0.data(), z0.data(), cstone::sfcKindPointer(keys.data()),
                                   numParticlesInFile, box);
            std::iota(sfcOrder.begin(), sfcOrder.end(), 0);
            cstone::sort_by_key(keys.begin(), keys.end(), sfcOrder.begin());

            auto gatherSwap = [&tmp](auto& v, auto& order)
            {
                cstone::gather<cstone::LocalIndex>(order, v.data(), tmp.data());
                swap(v, tmp);
            };
            gatherSwap(x0, sfcOrder);
            gatherSwap(y0, sfcOrder);
            gatherSwap(z0, sfcOrder);

#pragma omp parallel for schedule(static)
            for (size_t i = 0; i < numParticlesInFile; ++i)
            {
                size_t sIdx = numSplits * i;

                d.x[sIdx] = x0[i];
                d.y[sIdx] = y0[i];
                d.z[sIdx] = z0[i];

                bool isLast   = (i == numParticlesInFile - 1);
                long keyDelta = (isLast ? -(keys[i] - keys[i - 1]) : keys[i + 1] - keys[i]) / (numSplits + isLast);

                for (size_t j = 1; j < numSplits; ++j)
                {
                    auto [ixj, iyj, izj] = cstone::decodeSfc(cstone::sfcKey(keys[i] + j * keyDelta));

                    d.x[sIdx + j] = box.xmin() + (ixj * box.lx()) / cstone::maxCoord<KeyType>{};
                    d.y[sIdx + j] = box.ymin() + (iyj * box.ly()) / cstone::maxCoord<KeyType>{};
                    d.z[sIdx + j] = box.zmin() + (izj * box.lz()) / cstone::maxCoord<KeyType>{};
                }
            }
        }

        auto replicateField = [&sfcOrder, numParticlesInFile, numParticlesSplit,
                               this](IFileReader* reader, const std::string& key, auto& dest, T scale)
        {
            std::vector<T> src(numParticlesInFile), tmp(numParticlesInFile);
            reader->readField(key, src.data());
            cstone::gather<cstone::LocalIndex>(sfcOrder, src.data(), tmp.data());
            swap(src, tmp);

            dest.resize(numParticlesSplit);
#pragma omp parallel for schedule(static)
            for (size_t i = 0; i < numParticlesInFile; ++i)
            {
                size_t sIdx = numSplits * i;
                std::fill(dest.data() + sIdx, dest.data() + sIdx + numSplits, src[i] * scale);
            }
        };

        d.resize(numParticlesSplit);
        replicateField(reader, "m", d.m, T(1) / numSplits);
        replicateField(reader, "h", d.h, T(1) / std::cbrt(numSplits));
        replicateField(reader, "vx", d.vx, T(1));
        replicateField(reader, "vy", d.vy, T(1));
        replicateField(reader, "vz", d.vz, T(1));
        replicateField(reader, "temp", d.temp, T(1));

        std::fill(d.du_m1.begin(), d.du_m1.end(), 0);
        std::transform(d.vx.begin(), d.vx.end(), d.x_m1.begin(), [dt = d.minDt](auto v_) { return v_ * dt; });
        std::transform(d.vy.begin(), d.vy.end(), d.y_m1.begin(), [dt = d.minDt](auto v_) { return v_ * dt; });
        std::transform(d.vz.begin(), d.vz.end(), d.z_m1.begin(), [dt = d.minDt](auto v_) { return v_ * dt; });

        if (d.isAllocated("alpha"))
        {
            try
            {
                replicateField(reader, "alpha", d.alpha, T(1));
            }
            catch (std::runtime_error&)
            {
                std::fill(d.alpha.begin(), d.alpha.end(), d.alphamin);
            }
        }

        reader->closeStep();

        return box;
    }

    [[nodiscard]] const InitSettings& constants() const override { return settings_; }
};

} // namespace sphexa<|MERGE_RESOLUTION|>--- conflicted
+++ resolved
@@ -94,33 +94,8 @@
     cstone::Box<typename Dataset::RealType> init(int /*rank*/, int numRanks, size_t /*n*/, Dataset& simData,
                                                  IFileReader* reader) const override
     {
-<<<<<<< HEAD
-        std::unique_ptr<IFileReader> reader;
-        reader = std::make_unique<HDF5Reader>(simData.comm);
-        reader->setStep(h5_fname, initStep);
-
-        auto box = restoreData(reader.get(), rank, simData);
-        for (int i = 0; i < 100; i++)
-        {
-            std::cout << simData.hydro.y[i] << std::endl;
-        }
-
-        // Read file attributes and put them in constants_ such that they propagate to the new output after a restart
-        auto fileAttributes = reader->fileAttributes();
-        for (const auto& attr : fileAttributes)
-        {
-            int64_t sz = reader->fileAttributeSize(attr);
-            if (sz == 1)
-            {
-                constants_[attr] = 0;
-                reader->fileAttribute(attr, &constants_[attr], sz);
-            }
-        }
-
-=======
         reader->setStep(h5_fname, initStep, FileMode::collective);
         auto box = restoreData(reader, simData);
->>>>>>> c19d92a6
         reader->closeStep();
         return box;
     }
