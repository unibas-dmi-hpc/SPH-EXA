/*
 * MIT License
 *
 * Copyright (c) 2021 CSCS, ETH Zurich
 *               2021 University of Basel
 *
 * Permission is hereby granted, free of charge, to any person obtaining a copy
 * of this software and associated documentation files (the "Software"), to deal
 * in the Software without restriction, including without limitation the rights
 * to use, copy, modify, merge, publish, distribute, sublicense, and/or sell
 * copies of the Software, and to permit persons to whom the Software is
 * furnished to do so, subject to the following conditions:
 *
 * The above copyright notice and this permission notice shall be included in all
 * copies or substantial portions of the Software.
 *
 * THE SOFTWARE IS PROVIDED "AS IS", WITHOUT WARRANTY OF ANY KIND, EXPRESS OR
 * IMPLIED, INCLUDING BUT NOT LIMITED TO THE WARRANTIES OF MERCHANTABILITY,
 * FITNESS FOR A PARTICULAR PURPOSE AND NONINFRINGEMENT. IN NO EVENT SHALL THE
 * AUTHORS OR COPYRIGHT HOLDERS BE LIABLE FOR ANY CLAIM, DAMAGES OR OTHER
 * LIABILITY, WHETHER IN AN ACTION OF CONTRACT, TORT OR OTHERWISE, ARISING FROM,
 * OUT OF OR IN CONNECTION WITH THE SOFTWARE OR THE USE OR OTHER DEALINGS IN THE
 * SOFTWARE.
 */

/*! @file
 * @brief Select a simulation initializer based on user input choice
 *
 * @author Sebastian Keller <sebastian.f.keller@gmail.com>
 */

#pragma once

#include <map>

#include "cstone/sfc/box.hpp"

#include "isim_init.hpp"
#include "evrard_init.hpp"
#include "file_init.hpp"
#include "isobaric_cube_init.hpp"
#include "noh_init.hpp"
#include "sedov_init.hpp"

namespace sphexa
{

template<class Dataset>
std::unique_ptr<ISimInitializer<Dataset>> initializerFactory(std::string testCase, std::string glassBlock)
{
    if (testCase == "sedov")
    {
        if (glassBlock.empty()) { return std::make_unique<SedovGrid<Dataset>>(); }
        else { return std::make_unique<SedovGlass<Dataset>>(glassBlock); }
    }
    if (testCase == "noh")
    {
        if (glassBlock.empty()) { return std::make_unique<NohGrid<Dataset>>(); }
        else { return std::make_unique<NohGlassSphere<Dataset>>(glassBlock); }
    }
    if (testCase == "isobaric-cube")
    {
        if (glassBlock.empty()) { throw std::runtime_error("need a valid glass block for isobaric cube\n"); }
        return std::make_unique<IsobaricCubeGlass<Dataset>>(glassBlock);
    }
    if (testCase == "evrard")
    {
        if (glassBlock.empty()) { throw std::runtime_error("need a valid glass block for evrard\n"); }
        return std::make_unique<EvrardGlassSphere<Dataset>>(glassBlock);
    }
<<<<<<< HEAD
    else { return std::make_unique<FileInit<Dataset>>(testCase); }
=======
    else
    {
        if (std::filesystem::exists(testCase)) { return std::make_unique<FileInit<Dataset>>(testCase); }
        else
        {
            throw std::runtime_error("supplied value of --init " +
                                     (testCase.empty() ? "[empty string]" : "(\"" + testCase + "\")") +
                                     " is not an existing file and does not refer to a supported test case\n");
        }
    }
>>>>>>> bc94a46e
}

} // namespace sphexa<|MERGE_RESOLUTION|>--- conflicted
+++ resolved
@@ -68,9 +68,6 @@
         if (glassBlock.empty()) { throw std::runtime_error("need a valid glass block for evrard\n"); }
         return std::make_unique<EvrardGlassSphere<Dataset>>(glassBlock);
     }
-<<<<<<< HEAD
-    else { return std::make_unique<FileInit<Dataset>>(testCase); }
-=======
     else
     {
         if (std::filesystem::exists(testCase)) { return std::make_unique<FileInit<Dataset>>(testCase); }
@@ -81,7 +78,6 @@
                                      " is not an existing file and does not refer to a supported test case\n");
         }
     }
->>>>>>> bc94a46e
 }
 
 } // namespace sphexa