#pragma once

#include <cmath>
#include <memory>
#include <vector>
#include <algorithm>

#include "Task.hpp"

namespace sphexa
{

template <typename T>
class Octree
{
public:
    Octree(const T xmin, const T xmax, const T ymin, const T ymax, const T zmin, const T zmax, int comm_rank, int comm_size)
        : xmin(xmin)
        , xmax(xmax)
        , ymin(ymin)
        , ymax(ymax)
        , zmin(zmin)
        , zmax(zmax)
        , comm_rank(comm_rank)
        , comm_size(comm_size)
    {
    }

    Octree() {}

    ~Octree() { cells.clear(); }

    std::vector<std::shared_ptr<Octree>> cells;

    T xmin = INFINITY, xmax = -INFINITY, ymin = INFINITY, ymax = -INFINITY, zmin = INFINITY, zmax = -INFINITY;

    int comm_rank = -1;
    int comm_size = -1;
    int assignee = -1;

    int localPadding = 0;

    int globalNodeCount = 0;

    int localParticleCount = 0;
    int globalParticleCount = 0;

    T localMaxH = 0.0;
    T globalMaxH = 0.0;

    bool halo = false;

    bool global = false;

    static const int nX = 2, nY = 2, nZ = 2;
    static const int ncells = 8;
    static const int bucketSize = 16, maxGlobalBucketSize = 512, minGlobalBucketSize = 256;
    // static const int bucketSize = 64, maxGlobalBucketSize = 512, minGlobalBucketSize = 256;

    static inline T normalize(T d, T min, T max) { return (d - min) / (max - min); }

    static inline T distancesq(const T x1, const T y1, const T z1, const T x2, const T y2, const T z2)
    {
        T xx = x1 - x2;
        T yy = y1 - y2;
        T zz = z1 - z2;

        return xx * xx + yy * yy + zz * zz;
    }

    inline void check_add_start(const int id, const T *x, const T *y, const T *z, const T xi, const T yi, const T zi, const T r,
                                const int ngmax, int *neighbors, int &neighborsCount) const
    {
        T r2 = r * r;

        // int maxCount = std::min(localParticleCount, ngmax - neighborsCount);

        for (int i = 0; i < localParticleCount; i++)
        {
            int ordi = localPadding + i;

            T dist = distancesq(xi, yi, zi, x[ordi], y[ordi], z[ordi]);
            if (dist < r2 && ordi != id && neighborsCount < ngmax) neighbors[neighborsCount++] = ordi;
        }
    }

    inline void distributeParticles(const std::vector<int> &list, const std::vector<T> &ax, const std::vector<T> &ay,
                                    const std::vector<T> &az, std::vector<std::vector<int>> &cellList)
    {
        for (unsigned int i = 0; i < list.size(); i++)
        {
            T xx = ax[list[i]];
            T yy = ay[list[i]];
            T zz = az[list[i]];

            T hx = std::min(std::max((int)(normalize(xx, xmin, xmax) * nX), 0), nX - 1);
            T hy = std::min(std::max((int)(normalize(yy, ymin, ymax) * nY), 0), nY - 1);
            T hz = std::min(std::max((int)(normalize(zz, zmin, zmax) * nZ), 0), nZ - 1);

            unsigned int l = hz * nX * nY + hy * nX + hx;

            cellList[l].push_back(list[i]);
        }
    }

    void findNeighborsRec(const int id, const T *x, const T *y, const T *z, const T xi, const T yi, const T zi, const T ri, const int ngmax,
                          int *neighbors, int &neighborsCount) const
    {
        if ((int)cells.size() == ncells)
        {
            int mix = std::max((int)(normalize(xi - ri, xmin, xmax) * nX), 0);
            int miy = std::max((int)(normalize(yi - ri, ymin, ymax) * nY), 0);
            int miz = std::max((int)(normalize(zi - ri, zmin, zmax) * nZ), 0);
            int max = std::min((int)(normalize(xi + ri, xmin, xmax) * nX), nX - 1);
            int may = std::min((int)(normalize(yi + ri, ymin, ymax) * nY), nY - 1);
            int maz = std::min((int)(normalize(zi + ri, zmin, zmax) * nZ), nZ - 1);

            for (int hz = miz; hz <= maz; hz++)
            {
                for (int hy = miy; hy <= may; hy++)
                {
                    for (int hx = mix; hx <= max; hx++)
                    {
                        unsigned int l = hz * nX * nY + hy * nX + hx;

                        cells[l]->findNeighborsRec(id, x, y, z, xi, yi, zi, ri, ngmax, neighbors, neighborsCount);
                    }
                }
            }
        }
        else
            check_add_start(id, x, y, z, xi, yi, zi, ri, ngmax, neighbors, neighborsCount);
    }

    void findNeighbors(const int id, const T *x, const T *y, const T *z, const T xi, const T yi, const T zi, const T ri, const int ngmax,
                       int *neighbors, int &neighborsCount, const bool PBCx = false, const bool PBCy = false, const bool PBCz = false) const
    {
        if ((PBCx && (xi - ri < xmin || xi + ri > xmax)) || (PBCy && (yi - ri < ymin || yi + ri > ymax)) ||
            (PBCz && (zi - ri < zmin || zi + ri > zmax)))
        {
            int mix = (int)floor(normalize(xi - ri, xmin, xmax) * nX);
            int miy = (int)floor(normalize(yi - ri, ymin, ymax) * nY);
            int miz = (int)floor(normalize(zi - ri, zmin, zmax) * nZ);
            int max = (int)floor(normalize(xi + ri, xmin, xmax) * nX);
            int may = (int)floor(normalize(yi + ri, ymin, ymax) * nY);
            int maz = (int)floor(normalize(zi + ri, zmin, zmax) * nZ);

            if (!PBCx) mix = std::max(mix, 0);
            if (!PBCy) miy = std::max(miy, 0);
            if (!PBCz) miz = std::max(miz, 0);
            if (!PBCx) max = std::min(max, nX - 1);
            if (!PBCy) may = std::min(may, nY - 1);
            if (!PBCz) maz = std::min(maz, nZ - 1);

            for (int hz = miz; hz <= maz; hz++)
            {
                for (int hy = miy; hy <= may; hy++)
                {
                    for (int hx = mix; hx <= max; hx++)
                    {
                        T displz = PBCz ? ((hz < 0) - (hz >= nZ)) * (zmax - zmin) : 0;
                        T disply = PBCy ? ((hy < 0) - (hy >= nY)) * (ymax - ymin) : 0;
                        T displx = PBCx ? ((hx < 0) - (hx >= nX)) * (xmax - xmin) : 0;

                        int hzz = PBCz ? (hz % nZ) + (hz < 0) * nZ : hz;
                        int hyy = PBCy ? (hy % nY) + (hy < 0) * nY : hy;
                        int hxx = PBCx ? (hx % nX) + (hx < 0) * nX : hx;

                        unsigned int l = hzz * nY * nX + hyy * nX + hxx;

                        cells[l]->findNeighborsRec(id, x, y, z, xi + displx, yi + disply, zi + displz, ri, ngmax, neighbors,
                                                   neighborsCount);
                    }
                }
            }
        }
        else
            findNeighborsRec(id, x, y, z, xi, yi, zi, ri, ngmax, neighbors, neighborsCount);
    }

    void print(int l = 0)
    {
        if (global)
        {
            for (int i = 0; i < l; i++)
                printf("   ");
            printf("[%d] %d %d %d\n", assignee, localPadding, localParticleCount, globalParticleCount);

            if ((int)cells.size() == ncells)
            {
                for (int i = 0; i < ncells; i++)
                    cells[i]->print(l + 1);
            }
        }
    }

    virtual void makeSubCells()
    {
        cells.resize(ncells);

        for (int hz = 0; hz < nZ; hz++)
        {
            for (int hy = 0; hy < nY; hy++)
            {
                for (int hx = 0; hx < nX; hx++)
                {
                    T ax = xmin + hx * (xmax - xmin) / nX;
                    T bx = xmin + (hx + 1) * (xmax - xmin) / nX;
                    T ay = ymin + hy * (ymax - ymin) / nY;
                    T by = ymin + (hy + 1) * (ymax - ymin) / nY;
                    T az = zmin + hz * (zmax - zmin) / nZ;
                    T bz = zmin + (hz + 1) * (zmax - zmin) / nZ;

                    unsigned int i = hz * nX * nY + hy * nX + hx;

                    if (cells[i] == nullptr) cells[i] = std::make_shared<Octree>(ax, bx, ay, by, az, bz, comm_rank, comm_size);
                }
            }
        }
    }

    void approximateRec(const std::vector<int> &list, const std::vector<T> &x, const std::vector<T> &y, const std::vector<T> &z,
                        const std::vector<T> &h)
    {
        this->globalNodeCount = 1;

        global = true;

        T hmax = 0.0;
        for (unsigned int i = 0; i < list.size(); i++)
        {
            T hh = h[list[i]];
            if (hh > hmax) hmax = hh;
        }

        const T sizex = xmax - xmin;
        const T sizey = ymax - ymin;
        const T sizez = zmax - zmin;

        const T size = std::max(sizez, std::max(sizey, sizex));

        // Expand node if cell bigger than 2.0 * h
        if (size > 4.0 * hmax && list.size() > 0)
        {
            std::vector<std::vector<int>> cellList(ncells);
            distributeParticles(list, x, y, z, cellList);

            makeSubCells();
            for (int i = 0; i < ncells; i++)
            {
                cells[i]->approximateRec(cellList[i], x, y, z, h);
                this->globalNodeCount += cells[i]->globalNodeCount;
            }
        }
    }

    void approximate(const std::vector<T> &x, const std::vector<T> &y, const std::vector<T> &z, const std::vector<T> &h)
    {
        std::vector<int> list(x.size());
        for (unsigned int i = 0; i < x.size(); i++)
            list[i] = i;

        this->globalNodeCount = 1;

        global = true;

        std::vector<std::vector<int>> cellList(ncells);
        distributeParticles(list, x, y, z, cellList);

        // There is always one level below the root
        // This simplifies the function for finding neighbors with
        makeSubCells();
        for (int i = 0; i < ncells; i++)
        {
            cells[i]->approximateRec(cellList[i], x, y, z, h);
            this->globalNodeCount += cells[i]->globalNodeCount;
        }
    }

    int globalRebalance(T xmin, T xmax, T ymin, T ymax, T zmin, T zmax)
    {
        this->xmin = xmin;
        this->xmax = xmax;
        this->ymin = ymin;
        this->ymax = ymax;
        this->zmin = zmin;
        this->zmax = zmax;

        this->assignee = -1;
        this->halo = false;

        this->localPadding = 0;
        this->globalNodeCount = 0;
        this->localParticleCount = 0;

        this->localMaxH = 0.0;
        this->globalMaxH = 0.0;

        int nsplits = 0;

        if (global)
        {
            this->globalNodeCount = 1;

            // Closing non global branches
            if ((int)cells.size() == ncells && cells[0]->global == false) cells.clear();

            if ((int)cells.size() == ncells)
            {
                if (globalParticleCount < minGlobalBucketSize)
                    cells.clear();
                else
                {
                    for (int hz = 0; hz < nZ; hz++)
                    {
                        for (int hy = 0; hy < nY; hy++)
                        {
                            for (int hx = 0; hx < nX; hx++)
                            {
                                T ax = xmin + hx * (xmax - xmin) / nX;
                                T bx = xmin + (hx + 1) * (xmax - xmin) / nX;
                                T ay = ymin + hy * (ymax - ymin) / nY;
                                T by = ymin + (hy + 1) * (ymax - ymin) / nY;
                                T az = zmin + hz * (zmax - zmin) / nZ;
                                T bz = zmin + (hz + 1) * (zmax - zmin) / nZ;

                                unsigned int i = hz * nX * nY + hy * nX + hx;

                                nsplits += cells[i]->globalRebalance(ax, bx, ay, by, az, bz);
                                this->globalNodeCount += cells[i]->globalNodeCount;
                            }
                        }
                    }
                }
            }
            else // if((int)cells.size() ==  0)
            {
                if (globalParticleCount > maxGlobalBucketSize)
                {
                    makeSubCells();
                    nsplits += ncells;
                    for (int i = 0; i < ncells; i++)
                    {
                        // cells[i]->approximateRec(cellList[i], x, y, z, h);
                        cells[i]->globalNodeCount = 1;
                        cells[i]->global = true;
                        this->globalNodeCount += cells[i]->globalNodeCount;
                    }
                }
                else
                    this->globalNodeCount = 1;
            }
        }

        this->globalParticleCount = 0;

        return nsplits;
    }

    void buildGlobalTreeAndGlobalCountAndGlobalMaxHRec(const std::vector<int> &list, const std::vector<T> &x, const std::vector<T> &y,
                                                       const std::vector<T> &z, const std::vector<T> &h, std::vector<int> &ordering,
                                                       std::vector<int> &globalParticleCount, std::vector<T> &globalMaxH, int padding = 0,
                                                       int ptri = 0)
    {
        this->localPadding = padding;
        this->localParticleCount = 0;
        this->globalMaxH = 0.0;

        int it = ptri;

        ptri++;

        std::vector<std::vector<int>> cellList(ncells);
        distributeParticles(list, x, y, z, cellList);

        if ((int)cells.size() == ncells)
        {
            for (int i = 0; i < ncells; i++)
            {
                cells[i]->buildGlobalTreeAndGlobalCountAndGlobalMaxHRec(cellList[i], x, y, z, h, ordering, globalParticleCount, globalMaxH,
                                                                        padding, ptri);
                this->localParticleCount += cells[i]->localParticleCount;
                this->globalMaxH = std::max(this->globalMaxH, cells[i]->globalMaxH);
                padding += cells[i]->localParticleCount;
                ptri += cells[i]->globalNodeCount;
            }
        }
        else
        {
            for (int i = 0; i < (int)list.size(); i++)
            {
                ordering[padding + i] = list[i];
                if (h[list[i]] > this->globalMaxH) this->globalMaxH = h[list[i]];
            }
            this->localParticleCount = list.size();
        }

        globalMaxH[it] = this->globalMaxH;
        globalParticleCount[it] = this->localParticleCount;
    }

<<<<<<< HEAD
    void buildGlobalTreeAndGlobalCountAndGlobalMaxH(const std::vector<int> &list, const std::vector<T> &x, const std::vector<T> &y,
                                                    const std::vector<T> &z, const std::vector<T> &h, std::vector<int> &ordering)
=======
#ifdef USE_MPI
    void buildGlobalTreeAndGlobalCountAndGlobalMaxH(const std::vector<int> &list, const std::vector<T> &x, const std::vector<T> &y, const std::vector<T> &z, const std::vector<T> &h, std::vector<int> &ordering)
>>>>>>> 788f15ff
    {
        std::vector<int> globalParticleCount(globalNodeCount, 0);
        std::vector<T> globalMaxH(globalNodeCount, 0.0);

        buildGlobalTreeAndGlobalCountAndGlobalMaxHRec(list, x, y, z, h, ordering, globalParticleCount, globalMaxH);

        MPI_Allreduce(MPI_IN_PLACE, &globalParticleCount[0], globalNodeCount, MPI_INT, MPI_SUM, MPI_COMM_WORLD);
        MPI_Allreduce(MPI_IN_PLACE, &globalMaxH[0], globalNodeCount, MPI_DOUBLE, MPI_SUM, MPI_COMM_WORLD);

        setParticleCountPerNode(globalParticleCount);
        setMaxHPerNode(globalMaxH);
    }
<<<<<<< HEAD

    void buildTreeWithHalosRec(const std::vector<int> &list, const std::vector<T> &x, const std::vector<T> &y, const std::vector<T> &z,
                               std::vector<int> &ordering, int padding = 0)
=======
#endif
    void buildTreeWithHalosRec(const std::vector<int> &list, const std::vector<T> &x, const std::vector<T> &y, const std::vector<T> &z, std::vector<int> &ordering, int padding = 0)
>>>>>>> 788f15ff
    {
        this->localPadding = padding;
        this->localParticleCount = 0; // this->globalParticleCount;

        if (assignee == -1 || assignee == comm_rank || halo == true)
        {
            std::vector<std::vector<int>> cellList(ncells);
            distributeParticles(list, x, y, z, cellList);

            if ((int)cells.size() == ncells)
            {
                for (int i = 0; i < ncells; i++)
                {
                    cells[i]->buildTreeWithHalosRec(cellList[i], x, y, z, ordering, padding);
                    this->localParticleCount += cells[i]->localParticleCount;
                    padding += cells[i]->localParticleCount;
                }
            }
            else if (assignee == comm_rank || halo == true)
            {
                // If this is a halo node then we may not have all the particles yet
                // But we know how much space to reserve!
                this->localParticleCount = this->globalParticleCount;
                for (int i = 0; i < (int)list.size(); i++)
                    ordering[padding + i] = list[i];
            }
        }
    }

    void buildTreeWithHalos(const std::vector<int> &list, const std::vector<T> &x, const std::vector<T> &y, const std::vector<T> &z,
                            std::vector<int> &ordering)
    {
        buildTreeWithHalosRec(list, x, y, z, ordering);
    }

    virtual void buildTreeRec(const std::vector<int> &list, const std::vector<T> &x, const std::vector<T> &y, const std::vector<T> &z,
                              const std::vector<T> &m, std::vector<int> &ordering, int padding = 0)
    {
        this->localPadding = padding;
        this->localParticleCount = list.size();

        std::vector<std::vector<int>> cellList(ncells);
        distributeParticles(list, x, y, z, cellList);
<<<<<<< HEAD

        if ((int)cells.size() == 0 && list.size() > bucketSize) makeSubCells();
=======
        
        if((int)cells.size() == 0 && list.size() > bucketSize)
            makeSubCells();
>>>>>>> 788f15ff

        if(!global && assignee == -1)
            assignee = comm_rank;

        if ((int)cells.size() == ncells)
        {
            for (int i = 0; i < ncells; i++)
            {
#pragma omp task shared(cellList, x, y, z, ordering) firstprivate(padding)
                cells[i]->buildTreeRec(cellList[i], x, y, z, m, ordering, padding);
                padding += cellList[i].size();
            }
#pragma omp taskwait
        }
        else
        {
            for (int i = 0; i < (int)list.size(); i++)
                ordering[padding + i] = list[i];
        }
    }

    void buildTree(const std::vector<int> &list, const std::vector<T> &x, const std::vector<T> &y, const std::vector<T> &z,
                   const std::vector<T> &m, std::vector<int> &ordering)
    {
#pragma omp parallel
#pragma omp single
        buildTreeRec(list, x, y, z, m, ordering);
    }

    void assignProcessesRec(std::vector<int> &work, int &pi)
    {
        if (work[pi] <= 0 && pi + 1 < (int)work.size()) pi++;

        // If the node fits on process pi, we assign it to this branch
        if (globalParticleCount <= work[pi]) assignee = pi;

        if ((int)cells.size() == ncells)
        {
            for (int i = 0; i < ncells; i++)
                cells[i]->assignProcessesRec(work, pi);
        }
        else
        {
            // Else if we are a leaf and it does not fit on process pi, we go to the next process
            if (globalParticleCount > work[pi] && pi + 1 < (int)work.size())
            {
                pi++;
                // It may not fit
                // If that happens, it means the tree is not well balanced
                // Perhaps increase the sample size?
                if (globalParticleCount > work[pi])
                {
                    printf("Node has %d particles > assignee %d which has max %d work\n", globalParticleCount, pi, work[pi]);
                    printf("Increase sample size?\n");
                }
            }

            assignee = pi;
            work[pi] -= globalParticleCount;
        }
    }

    void assignProcesses(const std::vector<int> &work, std::vector<int> &work_remaining)
    {
        int pi = 0;
        work_remaining = work;
        assignProcessesRec(work_remaining, pi);
    }

    void syncRec(std::map<int, std::vector<int>> &toSendCellsPadding, std::map<int, std::vector<int>> &toSendCellsCount, int &needed)
    {
        if (global)
        {
            // The cell is ours
            if (assignee == comm_rank) { needed += globalParticleCount - localParticleCount; }
            // The cell is associated to a process but is not ours
            else if (assignee >= 0 && localParticleCount > 0)
            {
                toSendCellsPadding[assignee].push_back(localPadding);
                toSendCellsCount[assignee].push_back(localParticleCount);
            }
            // The cell is not associated. If it is not a leaf then
            else if ((int)cells.size() == ncells)
            {
                for (int i = 0; i < ncells; i++)
                {
                    cells[i]->syncRec(toSendCellsPadding, toSendCellsCount, needed);
                }
            }
        }
    }

    inline bool overlap(Octree *a)
    {
        T radius = a->globalMaxH * 2.0;

        // Check if Box1's max is greater than Box2's min and Box1's min is less than Box2's max
        return (a->xmax + radius > xmin && a->xmin - radius < xmax && a->ymax + radius > ymin && a->ymin - radius < ymax &&
                a->zmax + radius > zmin && a->zmin - radius < zmax);
    }

    int findHalosList(Octree *a, std::map<int, std::map<int, Octree<T> *>> &toSendHalos, int ptri = 0)
    {
        int haloCount = 0;

        if (global)
        {
            ptri++;

            // If this node is a halo (i.e. overlap) node a
            if (globalParticleCount > 0)
            {
                if (assignee == -1 && (int)cells.size() == ncells && overlap(a))
                {
                    for (int i = 0; i < ncells; i++)
                    {
                        haloCount += cells[i]->findHalosList(a, toSendHalos, ptri);
                        ptri += cells[i]->globalNodeCount;
                    }
                }
                else if (assignee != a->assignee && (assignee == comm_rank || a->assignee == comm_rank) && overlap(a))
                {
                    if (a->assignee == comm_rank) halo = true;

                    if ((int)cells.size() == ncells)
                    {
                        for (int i = 0; i < ncells; i++)
                        {
                            haloCount += cells[i]->findHalosList(a, toSendHalos, ptri);
                            ptri += cells[i]->globalNodeCount;
                        }
                    }
                    else
                    {
                        if (toSendHalos[a->assignee].count(ptri) == 0)
                        {
                            if (a->assignee == comm_rank) { haloCount += globalParticleCount; }
                            toSendHalos[a->assignee][ptri] = this;
                        }
                    }
                }
            }
        }

        return haloCount;
    }

    int findHalosRec(Octree *root, std::map<int, std::map<int, Octree<T> *>> &toSendHalos, bool PBCx, bool PBCy, bool PBCz)
    {
        int haloCount = 0;

        if (global)
        {
            if (assignee == -1 && (int)cells.size() == ncells)
            {
                for (int i = 0; i < ncells; i++)
                {
                    haloCount += cells[i]->findHalosRec(root, toSendHalos, PBCx, PBCy, PBCz);
                }
            }
            else if (assignee >= 0)
            {
                // Find halos from the root
                // haloCount += root->findHalosList(this, toSendHalos);

                T oldxmin = xmin, oldxmax = xmax;
                T oldymin = ymin, oldymax = ymax;
                T oldzmin = zmin, oldzmax = zmax;

                // Find halos from the root

                int mix = (int)floor(normalize(xmin - 2 * globalMaxH, root->xmin, root->xmax) * nX);
                int miy = (int)floor(normalize(ymin - 2 * globalMaxH, root->ymin, root->ymax) * nY);
                int miz = (int)floor(normalize(zmin - 2 * globalMaxH, root->zmin, root->zmax) * nZ);
                int max = (int)floor(normalize(xmax + 2 * globalMaxH, root->xmin, root->xmax) * nX);
                int may = (int)floor(normalize(ymax + 2 * globalMaxH, root->ymin, root->ymax) * nY);
                int maz = (int)floor(normalize(zmax + 2 * globalMaxH, root->zmin, root->zmax) * nZ);

                if (!PBCx) mix = std::max(mix, 0);
                if (!PBCy) miy = std::max(miy, 0);
                if (!PBCz) miz = std::max(miz, 0);
                if (!PBCx) max = std::min(max, nX - 1);
                if (!PBCy) may = std::min(may, nY - 1);
                if (!PBCz) maz = std::min(maz, nZ - 1);

                for (int hz = miz; hz <= maz; hz++)
                {
                    for (int hy = miy; hy <= may; hy++)
                    {
                        for (int hx = mix; hx <= max; hx++)
                        {
                            T displz = PBCz ? ((hz < 0) - (hz >= nZ)) * (root->zmax - root->zmin) : 0;
                            T disply = PBCy ? ((hy < 0) - (hy >= nY)) * (root->ymax - root->ymin) : 0;
                            T displx = PBCx ? ((hx < 0) - (hx >= nX)) * (root->xmax - root->xmin) : 0;

                            // int hzz = PBCz ? (hz % nZ) + (hz < 0) * nZ : hz;
                            // int hyy = PBCy ? (hy % nY) + (hy < 0) * nY : hy;
                            // int hxx = PBCx ? (hx % nX) + (hx < 0) * nX : hx;

                            // unsigned int l = hzz * nY * nX + hyy * nX + hxx;

                            xmin = xmin + displx;
                            xmax = xmax + displx;
                            ymin = ymin + disply;
                            ymax = ymax + disply;
                            zmin = zmin + displz;
                            zmax = zmax + displz;

                            haloCount += root->findHalosList(this, toSendHalos);

                            xmin = oldxmin;
                            xmax = oldxmax;
                            ymin = oldymin;
                            ymax = oldymax;
                            zmin = oldzmin;
                            zmax = oldzmax;
                        }
                    }
                }
            }
        }

        return haloCount;
    }

    int findHalos(std::map<int, std::map<int, Octree<T> *>> &toSendHalos, bool PBCx, bool PBCy, bool PBCz)
    {
        toSendHalos.clear();
        return findHalosRec(this, toSendHalos, PBCx, PBCy, PBCz);
    }

    void writeTree(FILE *fout)
    {
        fprintf(fout, "%f %f %f %f %f %f\n", xmin, xmax, ymin, ymax, zmin, zmax);

        if ((global && (assignee == comm_rank || assignee == -1)) && (int)cells.size() == ncells)
        {
            for (int i = 0; i < ncells; i++)
            {
                cells[i]->writeTree(fout);
            }
        }
    }

    void getParticleCountPerNode(std::vector<int> &particleCount, int ptri = 0)
    {
        if (global)
        {
            particleCount[ptri] = this->localParticleCount;

            if ((int)cells.size() == ncells)
            {
                ptri++;
                for (int i = 0; i < ncells; i++)
                {
                    cells[i]->getParticleCountPerNode(particleCount, ptri);
                    ptri += cells[i]->globalNodeCount;
                }
            }
        }
    }

    void setParticleCountPerNode(const std::vector<int> &particleCount, int ptri = 0)
    {
        if (global)
        {
            this->globalParticleCount = particleCount[ptri];

            if ((int)cells.size() == ncells)
            {
                ptri++;
                for (int i = 0; i < ncells; i++)
                {
                    cells[i]->setParticleCountPerNode(particleCount, ptri);
                    ptri += cells[i]->globalNodeCount;
                }
            }
        }
    }

    void setMaxHPerNode(const std::vector<double> &hmax, int ptri = 0)
    {
        if (global)
        {
            this->globalMaxH = hmax[ptri];

            if ((int)cells.size() == ncells)
            {
                ptri++;
                for (int i = 0; i < ncells; i++)
                {
                    cells[i]->setMaxHPerNode(hmax, ptri);
                    ptri += cells[i]->globalNodeCount;
                }
            }
        }
    }

    void mapListRec(std::vector<int> &clist, std::vector<Task> &taskList, int &it)
    {
        if ((int)cells.size() == ncells)
        {
            if (assignee == -1 || assignee == comm_rank)
            {
                for (int i = 0; i < ncells; i++)
                {
                    cells[i]->mapListRec(clist, taskList, it);
                }
            }
        }
        else
        {
            if (assignee == comm_rank && localParticleCount > 0)
            {
                Task task(localParticleCount);
                for (int i = 0; i < localParticleCount; i++)
                {
                    clist[it++] = localPadding + i;
                    task.clist[i] = localPadding + i;
                }
                taskList.push_back(task);
            }
        }
    }

    void mapList(std::vector<int> &clist, std::vector<Task> &taskList)
    {
        int it = 0;
        mapListRec(clist, taskList, it);
    }
};

template <typename T>
struct GravityOctree : Octree<T>
{
    GravityOctree(const T xmin, const T xmax, const T ymin, const T ymax, const T zmin, const T zmax, int comm_rank, int comm_size)
        : Octree<T>(xmin, xmax, ymin, ymax, zmin, zmax, comm_rank, comm_size)
    {
    }

    GravityOctree()
        : Octree<T>()
    {
    }

    void gravityBuildTree(const std::vector<int> &list, const std::vector<T> &x, const std::vector<T> &y, const std::vector<T> &z,
                          const std::vector<T> &m)
    {
        plist = list;
        calcGeometricalCenter();
        dx = this->xmax - this->xmin; // double check that. Is dx one side of a cube?

        for (const auto i : list)
        {
            const T xx = x[i];
            const T yy = y[i];
            const T zz = z[i];

            const T m_i = m[i];

            xcm = xx * m_i;
            ycm = yy * m_i;
            zcm = zz * m_i;

            mTot += m_i;

            const T rx = xx - xce;
            const T ry = yy - yce;
            const T rz = zz - zce;

            qxxa += rx * rx * m_i;
            qxya += rx * ry * m_i;
            qxza += rx * rz * m_i;
            qyya += ry * ry * m_i;
            qyza += ry * rz * m_i;
            qzza += rz * rz * m_i;
        }

        const size_t np = list.size();
        if (np > 1)
        {
            xcm /= mTot;
            ycm /= mTot;
            zcm /= mTot;

            const T rx = xce - xcm;
            const T ry = yce - ycm;
            const T rz = zce - zcm;

            qxx = qxxa - rx * rx * mTot;
            qxy = qxya - rx * ry * mTot;
            qxx = qxza - rx * rz * mTot;
            qyy = qyya - ry * ry * mTot;
            qyz = qyza - ry * rz * mTot;
            qzz = qzza - rz * rz * mTot;

            trq = qxx + qyy + qzz;
        }
        else if (np == 1)
        {
            // save the future particleIdx after reordering
            particleIdx = this->localPadding;

            const auto idx = list.front();
            xcm = x[idx];
            ycm = y[idx];
            zcm = z[idx];

            xce = x[idx];
            yce = y[idx];
            zce = z[idx];
            printf("Leaf id = %d. [%f, %f, %f]\n", idx, xce, yce, zce);

            qxx = 0;
            qxy = 0;
            qxz = 0;
            qyy = 0;
            qyz = 0;
            qzz = 0;

            trq = 0;
            dx = 0; // used to indicate that node is a leaf
        }
    }

    inline void calcGeometricalCenter()
    {
        xce = (this->xmin + this->xmax) / 2.0;
        yce = (this->ymin + this->ymax) / 2.0;
        zce = (this->zmin + this->zmax) / 2.0;
    }

    void buildTreeRec(const std::vector<int> &list, const std::vector<T> &x, const std::vector<T> &y, const std::vector<T> &z,
                      const std::vector<T> &m, std::vector<int> &ordering, int padding = 0) override
    {

        this->localPadding = padding;
        this->localParticleCount = list.size();

        gravityBuildTree(list, x, y, z, m);
        // printf("GravityTree buildTreeRec. Particles=%lu: xcm=%f, ycm=%f, zcm=%f\n", list.size(), xcm, ycm, zcm);

        std::vector<std::vector<int>> cellList(Octree<T>::ncells);
        this->distributeParticles(list, x, y, z, cellList);

        if ((int)this->cells.size() == 0 && list.size() > this->bucketSize) this->makeSubCells();

        if ((int)this->cells.size() == this->ncells)
        {
            for (int i = 0; i < this->ncells; i++)
            {
#pragma omp task shared(cellList, x, y, z, ordering) firstprivate(padding)
                this->cells[i]->buildTreeRec(cellList[i], x, y, z, m, ordering, padding);
                padding += cellList[i].size();
            }
#pragma omp taskwait
        }
        else
        {
            for (int i = 0; i < (int)list.size(); i++)
                ordering[padding + i] = list[i];
        }
    }

    void makeSubCells() override
    {
        this->cells.resize(this->ncells);

        for (int hz = 0; hz < this->nZ; hz++)
        {
            for (int hy = 0; hy < this->nY; hy++)
            {
                for (int hx = 0; hx < this->nX; hx++)
                {
                    T ax = this->xmin + hx * (this->xmax - this->xmin) / this->nX;
                    T bx = this->xmin + (hx + 1) * (this->xmax - this->xmin) / this->nX;
                    T ay = this->ymin + hy * (this->ymax - this->ymin) / this->nY;
                    T by = this->ymin + (hy + 1) * (this->ymax - this->ymin) / this->nY;
                    T az = this->zmin + hz * (this->zmax - this->zmin) / this->nZ;
                    T bz = this->zmin + (hz + 1) * (this->zmax - this->zmin) / this->nZ;

                    unsigned int i = hz * this->nX * this->nY + hy * this->nX + hx;

                    if (this->cells[i] == nullptr)
                        this->cells[i] = std::make_shared<GravityOctree>(ax, bx, ay, by, az, bz, this->comm_rank, this->comm_size);
                }
            }
        }
    }

    T mTot = 0;
    T xce, yce, zce;
    T xcm, ycm, zcm;

    T qxx, qxy, qxz;
    T qyy, qyz;
    T qzz;

    T qxxa = 0.0, qxya = 0.0, qxza = 0.0;
    T qyya = 0.0, qyza = 0.0;
    T qzza = 0.0;

    T trq;

    std::vector<int> plist;
    T dx;                // side of a cell;
    int particleIdx = 0; // filled only if node is a leaf

    constexpr static T tol = 0.3; // tolerance
};

} // namespace sphexa<|MERGE_RESOLUTION|>--- conflicted
+++ resolved
@@ -4,6 +4,7 @@
 #include <memory>
 #include <vector>
 #include <algorithm>
+#include <map>
 
 #include "Task.hpp"
 
@@ -399,13 +400,8 @@
         globalParticleCount[it] = this->localParticleCount;
     }
 
-<<<<<<< HEAD
-    void buildGlobalTreeAndGlobalCountAndGlobalMaxH(const std::vector<int> &list, const std::vector<T> &x, const std::vector<T> &y,
-                                                    const std::vector<T> &z, const std::vector<T> &h, std::vector<int> &ordering)
-=======
 #ifdef USE_MPI
     void buildGlobalTreeAndGlobalCountAndGlobalMaxH(const std::vector<int> &list, const std::vector<T> &x, const std::vector<T> &y, const std::vector<T> &z, const std::vector<T> &h, std::vector<int> &ordering)
->>>>>>> 788f15ff
     {
         std::vector<int> globalParticleCount(globalNodeCount, 0);
         std::vector<T> globalMaxH(globalNodeCount, 0.0);
@@ -418,14 +414,8 @@
         setParticleCountPerNode(globalParticleCount);
         setMaxHPerNode(globalMaxH);
     }
-<<<<<<< HEAD
-
-    void buildTreeWithHalosRec(const std::vector<int> &list, const std::vector<T> &x, const std::vector<T> &y, const std::vector<T> &z,
-                               std::vector<int> &ordering, int padding = 0)
-=======
 #endif
     void buildTreeWithHalosRec(const std::vector<int> &list, const std::vector<T> &x, const std::vector<T> &y, const std::vector<T> &z, std::vector<int> &ordering, int padding = 0)
->>>>>>> 788f15ff
     {
         this->localPadding = padding;
         this->localParticleCount = 0; // this->globalParticleCount;
@@ -469,14 +459,8 @@
 
         std::vector<std::vector<int>> cellList(ncells);
         distributeParticles(list, x, y, z, cellList);
-<<<<<<< HEAD
-
-        if ((int)cells.size() == 0 && list.size() > bucketSize) makeSubCells();
-=======
-        
         if((int)cells.size() == 0 && list.size() > bucketSize)
             makeSubCells();
->>>>>>> 788f15ff
 
         if(!global && assignee == -1)
             assignee = comm_rank;
@@ -809,6 +793,7 @@
     }
 };
 
+
 template <typename T>
 struct GravityOctree : Octree<T>
 {
@@ -888,7 +873,7 @@
             xce = x[idx];
             yce = y[idx];
             zce = z[idx];
-            printf("Leaf id = %d. [%f, %f, %f]\n", idx, xce, yce, zce);
+            // printf("Leaf id = %d. [%f, %f, %f]\n", idx, xce, yce, zce);
 
             qxx = 0;
             qxy = 0;
@@ -916,7 +901,7 @@
         this->localPadding = padding;
         this->localParticleCount = list.size();
 
-        gravityBuildTree(list, x, y, z, m);
+       gravityBuildTree(list, x, y, z, m);
         // printf("GravityTree buildTreeRec. Particles=%lu: xcm=%f, ycm=%f, zcm=%f\n", list.size(), xcm, ycm, zcm);
 
         std::vector<std::vector<int>> cellList(Octree<T>::ncells);
@@ -929,6 +914,8 @@
             for (int i = 0; i < this->ncells; i++)
             {
 #pragma omp task shared(cellList, x, y, z, ordering) firstprivate(padding)
+                if (this->cells[i] == nullptr) printf("NULLPTR\n");
+
                 this->cells[i]->buildTreeRec(cellList[i], x, y, z, m, ordering, padding);
                 padding += cellList[i].size();
             }
