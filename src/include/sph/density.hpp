--- conflicted
+++ resolved
@@ -98,9 +98,6 @@
         if (std::isnan(ro[i])) printf("ERROR::Density(%d) density %f, position: (%f %f %f), h: %f\n", i, ro[i], x[i], y[i], z[i], h[i]);
 #endif
     }
-<<<<<<< HEAD
-#endif
-=======
 }
 
 template <typename T, class Dataset>
@@ -120,7 +117,6 @@
     //     printf(" %lu: %.15f", i, d.ro[i]);
     //     if (i % 10 == 0) printf("\n");
     // }
->>>>>>> 5a574e02
 }
 
 template <typename T, class Dataset>
