--- conflicted
+++ resolved
@@ -16,14 +16,9 @@
         : n(side * side * side)
         , side(side)
         , count(side * side * side)
-<<<<<<< HEAD
         , arrayList({&x, &y,   &z, &x_m1, &y_m1, &z_m1,     &vx,       &vy,       &vz, &ro,    &ro_0, &u,
-                &p, &p_0, &h, &m,    &c,    &grad_P_x, &grad_P_y, &grad_P_z, &du, &du_m1, &dt,   &dt_m1}) //, ng0(ng0), ngmax(1.5*ng0)
-=======
-        , data({&x, &y,   &z, &x_m1, &y_m1, &z_m1,     &vx,       &vy,       &vz, &ro,    &ro_0, &u,
                 &p, &p_0, &h, &m,    &c,    &grad_P_x, &grad_P_y, &grad_P_z, &du, &du_m1, &dt,   &dt_m1,
                 &c11, &c12, &c13, &c22, &c23, &c33}) //, ng0(ng0), ngmax(1.5*ng0)
->>>>>>> d0646587
     {
 #ifdef USE_MPI
         comm = MPI_COMM_WORLD;
