/*
 * MIT License
 *
 * Copyright (c) 2022 CSCS, ETH Zurich
 *               2022 University of Basel
 *
 * Permission is hereby granted, free of charge, to any person obtaining a copy
 * of this software and associated documentation files (the "Software"), to deal
 * in the Software without restriction, including without limitation the rights
 * to use, copy, modify, merge, publish, distribute, sublicense, and/or sell
 * copies of the Software, and to permit persons to whom the Software is
 * furnished to do so, subject to the following conditions:
 *
 * The above copyright notice and this permission notice shall be included in all
 * copies or substantial portions of the Software.
 *
 * THE SOFTWARE IS PROVIDED "AS IS", WITHOUT WARRANTY OF ANY KIND, EXPRESS OR
 * IMPLIED, INCLUDING BUT NOT LIMITED TO THE WARRANTIES OF MERCHANTABILITY,
 * FITNESS FOR A PARTICULAR PURPOSE AND NONINFRINGEMENT. IN NO EVENT SHALL THE
 * AUTHORS OR COPYRIGHT HOLDERS BE LIABLE FOR ANY CLAIM, DAMAGES OR OTHER
 * LIABILITY, WHETHER IN AN ACTION OF CONTRACT, TORT OR OTHERWISE, ARISING FROM,
 * OUT OF OR IN CONNECTION WITH THE SOFTWARE OR THE USE OR OTHER DEALINGS IN THE
 * SOFTWARE.
 */

/*! @file
 * @brief Contains the object holding hydrodynamical particle data on the GPU
 * @author Sebastian Keller <sebastian.f.keller@gmail.com>
 */

#pragma once

#include <cuda_runtime.h>
#include <thrust/device_vector.h>
#include <thrust/host_vector.h>
#include <variant>

#include "cstone/cuda/cuda_utils.cuh"
#include "cstone/fields/field_states.hpp"
#include "cstone/primitives/primitives_gpu.h"
#include "cstone/tree/accel_switch.hpp"
#include "cstone/tree/definitions.h"
#include "cstone/util/reallocate.hpp"

#include "table_lookup.hpp"
#include "types.hpp"

namespace sphexa
{

class DeviceParticlesData : public cstone::FieldStates<DeviceParticlesData>
{
    template<class FType>
    using DevVector = thrust::device_vector<FType>;

    using KeyType   = sph::SphTypes::KeyType;
    using RealType  = sph::SphTypes::CoordinateType;
    using HydroType = sph::SphTypes::HydroType;
    using XM1Type   = sph::SphTypes::XM1Type;
    using Tmass     = sph::SphTypes::Tmass;

public:
    // number of CUDA streams to use
    static constexpr int NST = 2;

    struct neighbors_stream
    {
        cudaStream_t stream;
    };

    struct neighbors_stream d_stream[NST];

    /*! @brief Particle fields
     *
     * The length of these arrays equals the local number of particles including halos
     * if the field is active and is zero if the field is inactive.
     */
<<<<<<< HEAD
    DevVector<RealType>   x, y, z;                            // Positions
    DevVector<XM1Type>    x_m1, y_m1, z_m1;                   // Difference to previous positions
    DevVector<HydroType>  vx, vy, vz;                         // Velocities
    DevVector<HydroType>  rho;                                // Density
    DevVector<RealType>   temp;                               // Temperature
    DevVector<RealType>   u;                                  // Internal Energy
    DevVector<HydroType>  p;                                  // Pressure
    DevVector<HydroType>  prho;                               // p / (kx * m^2 * gradh)
    DevVector<HydroType>  tdpdTrho;                           // temp * dp/dT * prho
    DevVector<HydroType>  h;                                  // Smoothing Length
    DevVector<Tmass>      m;                                  // Mass
    DevVector<HydroType>  c;                                  // Speed of sound
    DevVector<HydroType>  cv;                                 // Specific heat
    DevVector<HydroType>  mue, mui;                           // mean molecular weight (electrons, ions)
    DevVector<HydroType>  divv, curlv;                        // Div(velocity), Curl(velocity)
    DevVector<HydroType>  ax, ay, az;                         // acceleration
    DevVector<RealType>   du;                                 // energy rate of change (du/dt)
    DevVector<XM1Type>    du_m1;                              // previous energy rate of change (du/dt)
    DevVector<HydroType>  c11, c12, c13, c22, c23, c33;       // IAD components
    DevVector<HydroType>  alpha;                              // AV coeficient
    DevVector<HydroType>  xm;                                 // Volume element definition
    DevVector<HydroType>  kx;                                 // Volume element normalization
    DevVector<HydroType>  gradh;                              // grad(h) term
    DevVector<KeyType>    keys;                               // Particle space-filling-curve keys
    DevVector<unsigned>   nc;                                 // number of neighbors of each particle
    DevVector<HydroType>  dV11, dV12, dV13, dV22, dV23, dV33; // Velocity gradient components
    DevVector<uint8_t>    rung;                               // rung per particle of previous timestep
    DevVector<uint64_t>  id;                                 // unique particle id
=======
    DevVector<RealType>  x, y, z;                            // Positions
    DevVector<XM1Type>   x_m1, y_m1, z_m1;                   // Difference to previous positions
    DevVector<HydroType> vx, vy, vz;                         // Velocities
    DevVector<HydroType> rho;                                // Density
    DevVector<RealType>  temp;                               // Temperature
    DevVector<RealType>  u;                                  // Internal Energy
    DevVector<HydroType> p;                                  // Pressure
    DevVector<HydroType> prho;                               // p / (kx * m^2 * gradh)
    DevVector<HydroType> tdpdTrho;                           // temp * dp/dT * prho
    DevVector<HydroType> h;                                  // Smoothing Length
    DevVector<Tmass>     m;                                  // Mass
    DevVector<HydroType> c;                                  // Speed of sound
    DevVector<HydroType> cv;                                 // Specific heat
    DevVector<HydroType> mue, mui;                           // mean molecular weight (electrons, ions)
    DevVector<HydroType> divv, curlv;                        // Div(velocity), Curl(velocity)
    DevVector<HydroType> ax, ay, az;                         // acceleration
    DevVector<RealType>  du;                                 // energy rate of change (du/dt)
    DevVector<XM1Type>   du_m1;                              // previous energy rate of change (du/dt)
    DevVector<HydroType> c11, c12, c13, c22, c23, c33;       // IAD components
    DevVector<HydroType> alpha;                              // AV coeficient
    DevVector<HydroType> xm;                                 // Volume element definition
    DevVector<HydroType> kx;                                 // Volume element normalization
    DevVector<HydroType> gradh;                              // grad(h) term
    DevVector<KeyType>   keys;                               // Particle space-filling-curve keys
    DevVector<unsigned>  nc;                                 // number of neighbors of each particle
    DevVector<HydroType> dV11, dV12, dV13, dV22, dV23, dV33; // Velocity gradient components
    DevVector<uint8_t>   rung;                               // rung per particle of previous timestep
>>>>>>> 1f29ba87

    //! @brief SPH interpolation kernel lookup tables
    DevVector<HydroType> wh, whd;

    DevVector<cstone::LocalIndex> traversalStack;

    //! @brief non-stateful variables for statistics
    size_t stackUsedNc, stackUsedGravity;

    /*! @brief
     * Name of each field as string for use e.g in HDF5 output. Order has to correspond to what's returned by data().
     */
    inline static constexpr std::array fieldNames{
        "x",     "y",        "z",    "x_m1", "y_m1", "z_m1", "vx",   "vy",   "vz",   "rho",   "u",    "p",
        "prho",  "tdpdTrho", "h",    "m",    "c",    "ax",   "ay",   "az",   "du",   "du_m1", "c11",  "c12",
        "c13",   "c22",      "c23",  "c33",  "mue",  "mui",  "temp", "cv",   "xm",   "kx",    "divv", "curlv",
<<<<<<< HEAD
        "alpha", "gradh",    "keys", "nc",   "dV11", "dV12", "dV13", "dV22", "dV23", "dV33",  "rung", "id"};
=======
        "alpha", "gradh",    "keys", "nc",   "dV11", "dV12", "dV13", "dV22", "dV23", "dV33",  "rung"};
>>>>>>> 1f29ba87

    /*! @brief return a tuple of field references
     *
     * Note: this needs to be in the same order as listed in fieldNames
     */
    auto dataTuple()
    {
        auto ret = std::tie(x, y, z, x_m1, y_m1, z_m1, vx, vy, vz, rho, u, p, prho, tdpdTrho, h, m, c, ax, ay, az, du,
                            du_m1, c11, c12, c13, c22, c23, c33, mue, mui, temp, cv, xm, kx, divv, curlv, alpha, gradh,
<<<<<<< HEAD
                            keys, nc, dV11, dV12, dV13, dV22, dV23, dV33, rung, id);
=======
                            keys, nc, dV11, dV12, dV13, dV22, dV23, dV33, rung);
>>>>>>> 1f29ba87

        static_assert(std::tuple_size_v<decltype(ret)> == fieldNames.size());
        return ret;
    }

    /*! @brief return a vector of pointers to field vectors
     *
     * We implement this by returning an rvalue to prevent having to store pointers and avoid
     * non-trivial copy/move constructors.
     */
    auto data()
    {
        using FieldType = std::variant<DevVector<float>*, DevVector<double>*, DevVector<unsigned>*,
                                       DevVector<uint64_t>*, DevVector<uint8_t>*>;

        return std::apply([](auto&... fields) { return std::array<FieldType, sizeof...(fields)>{&fields...}; },
                          dataTuple());
    }

    void resize(size_t size, float growthRate)
    {
        auto data_ = data();

        auto deallocateVector = [size](auto* devVectorPtr)
        {
            using DevVector = std::decay_t<decltype(*devVectorPtr)>;
            if (devVectorPtr->capacity() < size) { *devVectorPtr = DevVector{}; }
        };

        for (size_t i = 0; i < data_.size(); ++i)
        {
            if (this->isAllocated(i) && not this->isConserved(i)) { std::visit(deallocateVector, data_[i]); }
        }

        for (size_t i = 0; i < data_.size(); ++i)
        {
            if (this->isAllocated(i))
            {
                std::visit([size, growthRate](auto* arg) { reallocateDevice(*arg, size, growthRate); }, data_[i]);
            }
        }
    }

    size_t size()
    {
        auto data_ = data();
        for (size_t i = 0; i < data_.size(); ++i)
        {
            if (this->isAllocated(i))
            {
                return std::visit([](auto* arg) { return arg->size(); }, data_[i]);
            }
        }
        return 0;
    }

    DeviceParticlesData()
    {
        for (int i = 0; i < NST; ++i)
        {
            checkGpuErrors(cudaStreamCreate(&d_stream[i].stream));
        }
    }

    void uploadTables(const std::array<HydroType, ::sph::lt::kTableSize>& whTable,
                      const std::array<HydroType, ::sph::lt::kTableSize>& whdTable)
    {
        wh  = DevVector<HydroType>(whTable.begin(), whTable.end());
        whd = DevVector<HydroType>(whdTable.begin(), whdTable.end());
    }

    ~DeviceParticlesData()
    {
        for (int i = 0; i < NST; ++i)
        {
            checkGpuErrors(cudaStreamDestroy(d_stream[i].stream));
        }
    }
};

template<class DataType, std::enable_if_t<cstone::HaveGpu<typename DataType::AcceleratorType>{}, int> = 0>
void transferToDevice(DataType& d, size_t first, size_t last, const std::vector<std::string>& fields)
{
    auto hostData   = d.data();
    auto deviceData = d.devData.data();

    auto launchTransfer = [first, last](const auto* hostField, auto* deviceField)
    {
        using Type1 = std::decay_t<decltype(*hostField)>;
        using Type2 = std::decay_t<decltype(*deviceField)>;
        if constexpr (std::is_same_v<typename Type1::value_type, typename Type2::value_type>)
        {
            assert(hostField->size() > 0);
            assert(deviceField->size() > 0);
            size_t transferSize = (last - first) * sizeof(typename Type1::value_type);
            checkGpuErrors(cudaMemcpy(rawPtr(*deviceField) + first, hostField->data() + first, transferSize,
                                      cudaMemcpyHostToDevice));
        }
        else { throw std::runtime_error("Field type mismatch between CPU and GPU in copy to device"); }
    };

    for (const auto& field : fields)
    {
        int fieldIdx =
            std::find(DataType::fieldNames.begin(), DataType::fieldNames.end(), field) - DataType::fieldNames.begin();
        std::visit(launchTransfer, hostData[fieldIdx], deviceData[fieldIdx]);
    }
}

//! @brief transfer all specified fields allocated on both host and device to the device
template<class DataType, std::enable_if_t<cstone::HaveGpu<typename DataType::AcceleratorType>{}, int> = 0>
void transferAllocatedToDevice(DataType& d, size_t first, size_t last, const std::vector<std::string>& fields)
{
    for (const auto& field : fields)
    {
        if (d.isAllocated(field) && d.devData.isAllocated(field)) { transferToDevice(d, first, last, {field}); }
    }
}

template<class DataType, std::enable_if_t<cstone::HaveGpu<typename DataType::AcceleratorType>{}, int> = 0>
void transferToHost(DataType& d, size_t first, size_t last, const std::vector<std::string>& fields)
{
    auto hostData   = d.data();
    auto deviceData = d.devData.data();

    auto launchTransfer = [first, last](auto* hostField, const auto* deviceField)
    {
        using Type1 = std::decay_t<decltype(*hostField)>;
        using Type2 = std::decay_t<decltype(*deviceField)>;
        if constexpr (std::is_same_v<typename Type1::value_type, typename Type2::value_type>)
        {
            assert(hostField->size() > 0);
            assert(deviceField->size() > 0);
            size_t transferSize = (last - first) * sizeof(typename Type1::value_type);
            checkGpuErrors(cudaMemcpy(hostField->data() + first, rawPtr(*deviceField) + first, transferSize,
                                      cudaMemcpyDeviceToHost));
        }
        else { throw std::runtime_error("Field type mismatch between CPU and GPU in copy to device"); }
    };

    for (const auto& field : fields)
    {
        int fieldIdx =
            std::find(DataType::fieldNames.begin(), DataType::fieldNames.end(), field) - DataType::fieldNames.begin();
        std::visit(launchTransfer, hostData[fieldIdx], deviceData[fieldIdx]);
    }
}

template<class Vector, class T, std::enable_if_t<IsDeviceVector<Vector>{}, int> = 0>
void fill(Vector& v, size_t first, size_t last, T value)
{
    cstone::fillGpu(rawPtr(v) + first, rawPtr(v) + last, value);
}

} // namespace sphexa<|MERGE_RESOLUTION|>--- conflicted
+++ resolved
@@ -75,36 +75,6 @@
      * The length of these arrays equals the local number of particles including halos
      * if the field is active and is zero if the field is inactive.
      */
-<<<<<<< HEAD
-    DevVector<RealType>   x, y, z;                            // Positions
-    DevVector<XM1Type>    x_m1, y_m1, z_m1;                   // Difference to previous positions
-    DevVector<HydroType>  vx, vy, vz;                         // Velocities
-    DevVector<HydroType>  rho;                                // Density
-    DevVector<RealType>   temp;                               // Temperature
-    DevVector<RealType>   u;                                  // Internal Energy
-    DevVector<HydroType>  p;                                  // Pressure
-    DevVector<HydroType>  prho;                               // p / (kx * m^2 * gradh)
-    DevVector<HydroType>  tdpdTrho;                           // temp * dp/dT * prho
-    DevVector<HydroType>  h;                                  // Smoothing Length
-    DevVector<Tmass>      m;                                  // Mass
-    DevVector<HydroType>  c;                                  // Speed of sound
-    DevVector<HydroType>  cv;                                 // Specific heat
-    DevVector<HydroType>  mue, mui;                           // mean molecular weight (electrons, ions)
-    DevVector<HydroType>  divv, curlv;                        // Div(velocity), Curl(velocity)
-    DevVector<HydroType>  ax, ay, az;                         // acceleration
-    DevVector<RealType>   du;                                 // energy rate of change (du/dt)
-    DevVector<XM1Type>    du_m1;                              // previous energy rate of change (du/dt)
-    DevVector<HydroType>  c11, c12, c13, c22, c23, c33;       // IAD components
-    DevVector<HydroType>  alpha;                              // AV coeficient
-    DevVector<HydroType>  xm;                                 // Volume element definition
-    DevVector<HydroType>  kx;                                 // Volume element normalization
-    DevVector<HydroType>  gradh;                              // grad(h) term
-    DevVector<KeyType>    keys;                               // Particle space-filling-curve keys
-    DevVector<unsigned>   nc;                                 // number of neighbors of each particle
-    DevVector<HydroType>  dV11, dV12, dV13, dV22, dV23, dV33; // Velocity gradient components
-    DevVector<uint8_t>    rung;                               // rung per particle of previous timestep
-    DevVector<uint64_t>  id;                                 // unique particle id
-=======
     DevVector<RealType>  x, y, z;                            // Positions
     DevVector<XM1Type>   x_m1, y_m1, z_m1;                   // Difference to previous positions
     DevVector<HydroType> vx, vy, vz;                         // Velocities
@@ -132,7 +102,7 @@
     DevVector<unsigned>  nc;                                 // number of neighbors of each particle
     DevVector<HydroType> dV11, dV12, dV13, dV22, dV23, dV33; // Velocity gradient components
     DevVector<uint8_t>   rung;                               // rung per particle of previous timestep
->>>>>>> 1f29ba87
+    DevVector<uint64_t>  id;                                 // unique particle id
 
     //! @brief SPH interpolation kernel lookup tables
     DevVector<HydroType> wh, whd;
@@ -149,11 +119,7 @@
         "x",     "y",        "z",    "x_m1", "y_m1", "z_m1", "vx",   "vy",   "vz",   "rho",   "u",    "p",
         "prho",  "tdpdTrho", "h",    "m",    "c",    "ax",   "ay",   "az",   "du",   "du_m1", "c11",  "c12",
         "c13",   "c22",      "c23",  "c33",  "mue",  "mui",  "temp", "cv",   "xm",   "kx",    "divv", "curlv",
-<<<<<<< HEAD
         "alpha", "gradh",    "keys", "nc",   "dV11", "dV12", "dV13", "dV22", "dV23", "dV33",  "rung", "id"};
-=======
-        "alpha", "gradh",    "keys", "nc",   "dV11", "dV12", "dV13", "dV22", "dV23", "dV33",  "rung"};
->>>>>>> 1f29ba87
 
     /*! @brief return a tuple of field references
      *
@@ -163,11 +129,7 @@
     {
         auto ret = std::tie(x, y, z, x_m1, y_m1, z_m1, vx, vy, vz, rho, u, p, prho, tdpdTrho, h, m, c, ax, ay, az, du,
                             du_m1, c11, c12, c13, c22, c23, c33, mue, mui, temp, cv, xm, kx, divv, curlv, alpha, gradh,
-<<<<<<< HEAD
                             keys, nc, dV11, dV12, dV13, dV22, dV23, dV33, rung, id);
-=======
-                            keys, nc, dV11, dV12, dV13, dV22, dV23, dV33, rung);
->>>>>>> 1f29ba87
 
         static_assert(std::tuple_size_v<decltype(ret)> == fieldNames.size());
         return ret;
