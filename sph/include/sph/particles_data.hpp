/*
 * MIT License
 *
 * Copyright (c) 2021 CSCS, ETH Zurich
 *               2021 University of Basel
 *
 * Permission is hereby granted, free of charge, to any person obtaining a copy
 * of this software and associated documentation files (the "Software"), to deal
 * in the Software without restriction, including without limitation the rights
 * to use, copy, modify, merge, publish, distribute, sublicense, and/or sell
 * copies of the Software, and to permit persons to whom the Software is
 * furnished to do so, subject to the following conditions:
 *
 * The above copyright notice and this permission notice shall be included in all
 * copies or substantial portions of the Software.
 *
 * THE SOFTWARE IS PROVIDED "AS IS", WITHOUT WARRANTY OF ANY KIND, EXPRESS OR
 * IMPLIED, INCLUDING BUT NOT LIMITED TO THE WARRANTIES OF MERCHANTABILITY,
 * FITNESS FOR A PARTICULAR PURPOSE AND NONINFRINGEMENT. IN NO EVENT SHALL THE
 * AUTHORS OR COPYRIGHT HOLDERS BE LIABLE FOR ANY CLAIM, DAMAGES OR OTHER
 * LIABILITY, WHETHER IN AN ACTION OF CONTRACT, TORT OR OTHERWISE, ARISING FROM,
 * OUT OF OR IN CONNECTION WITH THE SOFTWARE OR THE USE OR OTHER DEALINGS IN THE
 * SOFTWARE.
 */

/*! @file
 * @brief Contains the object holding all particle data
 *
 */

#pragma once

#include <array>
#include <vector>
#include <variant>

#include "cstone/cuda/cuda_utils.hpp"
#include "cstone/fields/data_util.hpp"
#include "cstone/fields/field_states.hpp"
#include "cstone/tree/accel_switch.hpp"
#include "cstone/tree/definitions.h"
#include "cstone/tree/octree.hpp"
#include "cstone/util/reallocate.hpp"

#include "sph/kernels.hpp"
#include "sph/table_lookup.hpp"
#include "sph/types.hpp"

#include "particles_data_stubs.hpp"
#include "sph_kernel_tables.hpp"

#if defined(USE_CUDA)
#include "sph/util/pinned_allocator.cuh"
#include "particles_data_gpu.cuh"
#endif

namespace sphexa
{

namespace lt = ::sph::lt;

template<class AccType>
class ParticlesData : public cstone::FieldStates<ParticlesData<AccType>>
{
public:
    using AcceleratorType = AccType;

    using KeyType   = sph::SphTypes::KeyType;
    using RealType  = sph::SphTypes::CoordinateType;
    using HydroType = sph::SphTypes::HydroType;
    using XM1Type   = sph::SphTypes::XM1Type;
    using Tmass     = sph::SphTypes::Tmass;

    template<class ValueType>
    using PinnedVec = std::vector<ValueType, PinnedAlloc_t<AcceleratorType, ValueType>>;

    template<class ValueType>
    using FieldVector = std::vector<ValueType, std::allocator<ValueType>>;

    using FieldVariant = std::variant<FieldVector<float>*, FieldVector<double>*, FieldVector<unsigned>*,
                                      FieldVector<uint64_t>*, FieldVector<uint8_t>*>;

    ParticlesData() { createTables(); }
    ParticlesData(const ParticlesData&) = delete;

    uint64_t iteration{1};
    uint64_t numParticlesGlobal{0};

    //! @brief default mean desired number of neighbors per particle, can be overriden per test case or input file
    unsigned ng0{100};

    //! @brief default maximum number of neighbors per particle before additional h-adjustment will be triggered
    unsigned ngmax{150};

    RealType ttot{0.0}, etot{0.0}, ecin{0.0}, eint{0.0}, egrav{0.0};
    RealType linmom{0.0}, angmom{0.0};

    //! current and previous (global) time-steps
    RealType minDt{1e-12}, minDt_m1{1e-12};

    //! temporary MPI rank local timesteps;
    RealType minDtCourant{INFINITY}, minDtRho{INFINITY};
    //! @brief Fraction of Courant condition for timestep
    RealType Kcour{0.2};
    //! @brief Fraction of 1/|divv| condition for timestep
    RealType Krho{0.06};

    //! @brief gravitational constant
    RealType g{0.0};
    //! @brief gravitational smoothing
    RealType eps{0.005};
    //! @brief acceleration based time-step control
    RealType etaAcc{0.2};

    //! @brief adiabatic index
    RealType gamma{5.0 / 3.0};

    //! @brief mean molecular weight of ions for models that use one value for all particles
    Tmass muiConst{10.0};

    // AV switches floor and ceiling
    HydroType alphamin{0.05};
    HydroType alphamax{1.0};
    HydroType decay_constant{0.2};

    // Min. Atwood number in ramp function in momentum equation (crossed/uncrossed selection)
    // Complete uncrossed option (Atmin>=1.d50, Atmax it doesn't matter).
    // Complete crossed (Atmin and Atmax negative)
    constexpr static HydroType Atmin = 0.1;
    constexpr static HydroType Atmax = 0.2;
    constexpr static HydroType ramp  = 1.0 / (Atmax - Atmin);

    constexpr static RealType maxDtIncrease = 1.1;

    //! @brief exponent n of sinc-kernel S_n
    RealType sincIndex{6.0};
    //! @brief choice of smoothing kernel type
    sph::SphKernelType kernelChoice{sph::SphKernelType::sinc_n};

    //! @brief Unified interface to attribute initialization, reading and writing
    template<class Archive>
    void loadOrStoreAttributes(Archive* ar)
    {
        //! @brief load or store an attribute, skips non-existing attributes on load.
        auto optionalIO = [ar](const std::string& attribute, auto* location, size_t attrSize)
        {
            try
            {
                if constexpr (std::is_enum_v<std::decay_t<decltype(*location)>>)
                {
                    // handle pointers to enum by casting to the underlying type
                    using EType = std::decay_t<decltype(*location)>;
                    using UType = std::underlying_type_t<EType>;
                    auto tmp    = static_cast<UType>(*location);
                    ar->stepAttribute(attribute, &tmp, attrSize);
                    *location = static_cast<EType>(tmp);
                }
                else { ar->stepAttribute(attribute, location, attrSize); }
            }
            catch (std::out_of_range&)
            {
                if (ar->rank() == 0)
                {
                    std::cout << "Attribute " << attribute << " not set in file, setting to default value " << *location
                              << std::endl;
                }
            }
        };

        ar->stepAttribute("iteration", &iteration, 1);
        ar->stepAttribute("numParticlesGlobal", &numParticlesGlobal, 1);
        optionalIO("ng0", &ng0, 1);
        optionalIO("ngmax", &ngmax, 1);
        ar->stepAttribute("time", &ttot, 1);
        ar->stepAttribute("minDt", &minDt, 1);
        ar->stepAttribute("minDt_m1", &minDt_m1, 1);
        optionalIO("Kcour", &Kcour, 1);
        optionalIO("Krho", &Krho, 1);
        ar->stepAttribute("gravConstant", &g, 1);
        optionalIO("gamma", &gamma, 1);
        optionalIO("eps", &eps, 1);
        optionalIO("etaAcc", &etaAcc, 1);
        optionalIO("muiConst", &muiConst, 1);

        optionalIO("alphamin", &alphamin, 1);
        optionalIO("alphamax", &alphamax, 1);
        optionalIO("decay_constant", &decay_constant, 1);

        optionalIO("sincIndex", &sincIndex, 1);
        optionalIO("kernelChoice", &kernelChoice, 1);

        createTables();
    }

    //! @brief Interpolation kernel normalization constant, will be recomputed on initialization
    RealType K{0};

    //! @brief non-stateful variables for statistics
    uint64_t totalNeighbors{0};

    /*! @brief Particle fields
     *
     * The length of these arrays equals the local number of particles including halos
     * if the field is active and is zero if the field is inactive.
     */
    FieldVector<RealType>  x, y, z;                            // Positions
    FieldVector<XM1Type>   x_m1, y_m1, z_m1;                   // Difference between current and previous positions
    FieldVector<HydroType> vx, vy, vz;                         // Velocities
    FieldVector<HydroType> rho;                                // Density
    FieldVector<RealType>  temp;                               // Temperature
    FieldVector<RealType>  u;                                  // Internal Energy
    FieldVector<HydroType> p;                                  // Pressure
    FieldVector<HydroType> prho;                               // p / (kx * m^2 * gradh)
    FieldVector<HydroType> tdpdTrho;                           // temp * dp/dT * prho
    FieldVector<HydroType> h;                                  // Smoothing Length
    FieldVector<Tmass>     m;                                  // Mass
    FieldVector<HydroType> c;                                  // Speed of sound
    FieldVector<HydroType> cv;                                 // Specific heat
    FieldVector<HydroType> mue, mui;                           // mean molecular weight (electrons, ions)
    FieldVector<HydroType> divv, curlv;                        // Div(velocity), Curl(velocity)
    FieldVector<HydroType> ax, ay, az;                         // acceleration
    FieldVector<RealType>  du;                                 // energy rate of change (du/dt)
    FieldVector<XM1Type>   du_m1;                              // previous energy rate of change (du/dt)
    FieldVector<HydroType> c11, c12, c13, c22, c23, c33;       // IAD components
    FieldVector<HydroType> alpha;                              // AV coeficient
    FieldVector<HydroType> xm;                                 // Volume element definition
    FieldVector<HydroType> kx;                                 // Volume element normalization
    FieldVector<HydroType> gradh;                              // grad(h) term
    FieldVector<KeyType>   keys;                               // Particle space-filling-curve keys
    FieldVector<unsigned>  nc;                                 // number of neighbors of each particle
    FieldVector<HydroType> dV11, dV12, dV13, dV22, dV23, dV33; // Velocity gradient components
    FieldVector<uint8_t>   rung;                               // rung per particle of previous timestep

    //! @brief Indices of neighbors for each particle, length is number of assigned particles * ngmax. CPU version only.
    std::vector<cstone::LocalIndex>         neighbors;
    cstone::OctreeNsView<RealType, KeyType> treeView;

    DeviceData_t<AccType> devData;

    //! @brief lookup tables for the SPH-kernel and its derivative
    std::array<HydroType, lt::kTableSize> wh{0}, whd{0};

    /*! @brief
     * Name of each field as string for use e.g in HDF5 output. Order has to correspond to what's returned by data().
     */
    inline static constexpr std::array fieldNames{
        "x",     "y",        "z",    "x_m1", "y_m1", "z_m1", "vx",   "vy",   "vz",   "rho",   "u",    "p",
        "prho",  "tdpdTrho", "h",    "m",    "c",    "ax",   "ay",   "az",   "du",   "du_m1", "c11",  "c12",
        "c13",   "c22",      "c23",  "c33",  "mue",  "mui",  "temp", "cv",   "xm",   "kx",    "divv", "curlv",
        "alpha", "gradh",    "keys", "nc",   "dV11", "dV12", "dV13", "dV22", "dV23", "dV33",  "rung"};

    //! @brief dataset prefix to be prepended to fieldNames for structured output
    static const inline std::string prefix{};

    static_assert(!cstone::HaveGpu<AcceleratorType>{} || fieldNames.size() == DeviceData_t<AccType>::fieldNames.size(),
                  "ParticlesData on CPU and GPU must have the same fields");

    /*! @brief return a tuple of field references
     *
     * Note: this needs to be in the same order as listed in fieldNames
     */
    auto dataTuple()
    {
        auto ret = std::tie(x, y, z, x_m1, y_m1, z_m1, vx, vy, vz, rho, u, p, prho, tdpdTrho, h, m, c, ax, ay, az, du,
                            du_m1, c11, c12, c13, c22, c23, c33, mue, mui, temp, cv, xm, kx, divv, curlv, alpha, gradh,
                            keys, nc, dV11, dV12, dV13, dV22, dV23, dV33, rung);
#if defined(__clang__) || __GNUC__ > 11
        static_assert(std::tuple_size_v<decltype(ret)> == fieldNames.size());
#endif
        return ret;
    }

    /*! @brief return a vector of pointers to field vectors
     *
     * We implement this by returning an rvalue to prevent having to store pointers and avoid
     * non-trivial copy/move constructors.
     */
    auto data()
    {
        return std::apply([](auto&... fields) { return std::array<FieldVariant, sizeof...(fields)>{&fields...}; },
                          dataTuple());
    }

    /*! @brief mark fields file output
     *
     * @param outFields  list of field names
     *
     * Selected fields that match existing names contained in @a fieldNames will be removed from the argument
     * @p field names.
     */
    void setOutputFields(std::vector<std::string>& outFields)
    {
        auto hasField = [](const std::string& field)
        { return cstone::getFieldIndex(field, fieldNames) < fieldNames.size(); };

        std::copy_if(outFields.begin(), outFields.end(), std::back_inserter(outputFieldNames), hasField);
        outputFieldIndices = cstone::fieldStringsToInt(outputFieldNames, fieldNames);
        std::for_each(outputFieldNames.begin(), outputFieldNames.end(), [](auto& f) { f = prefix + f; });

        outFields.erase(std::remove_if(outFields.begin(), outFields.end(), hasField), outFields.end());
    }

    /*! @brief mark fields for visualization in-situ
     *
     * @param outFields  list of field names
     *
     * Selected fields that match existing names contained in @a fieldNames will be removed from the argument
     * @p field names.
     */
    void setVisFields(std::vector<std::string>& visFields)
    {
        auto hasField = [](const std::string& field)
        { return cstone::getFieldIndex(field, fieldNames) < fieldNames.size(); };

        std::copy_if(visFields.begin(), visFields.end(), std::back_inserter(visFieldNames), hasField);
        visFieldIndices = cstone::fieldStringsToInt(visFieldNames, fieldNames);
        std::for_each(visFieldNames.begin(), visFieldNames.end(), [](auto& f) { f = prefix + f; });

        visFields.erase(std::remove_if(visFields.begin(), visFields.end(), hasField), visFields.end());
    }

    void resize(size_t size)
    {
        auto data_ = data();

        auto deallocateVector = [size](auto* devVectorPtr)
        {
            using DevVector = std::decay_t<decltype(*devVectorPtr)>;
            if (devVectorPtr->capacity() < size) { *devVectorPtr = DevVector{}; }
        };

        for (size_t i = 0; i < data_.size(); ++i)
        {
            if (this->isAllocated(i) && not this->isConserved(i)) { std::visit(deallocateVector, data_[i]); }
        }

        for (size_t i = 0; i < data_.size(); ++i)
        {
            if (this->isAllocated(i))
            {
                std::visit([size, gr = allocGrowthRate_](auto* arg) { reallocate(*arg, size, gr); }, data_[i]);
            }
        }

        devData.resize(size, allocGrowthRate_);
    }

    size_t size()
    {
        auto data_ = data();
        for (size_t i = 0; i < data_.size(); ++i)
        {
            if (this->isAllocated(i))
            {
                return std::visit([](auto* arg) { return arg->size(); }, data_[i]);
            }
        }
        return 0;
    }

    //! @brief resize GPU arrays if in use, CPU arrays otherwise
    void resizeAcc(size_t size)
    {
        if (cstone::HaveGpu<AccType>{}) { devData.resize(size, allocGrowthRate_); }
        else { resize(size); }
    }

    //! @brief return the size of GPU arrays if in use, CPU arrays otherwise
    size_t accSize()
    {
        if (cstone::HaveGpu<AccType>{}) { return devData.size(); }
        else { return size(); }
    }

    //! @brief particle fields selected for file output
    std::vector<int>         outputFieldIndices;
    std::vector<std::string> outputFieldNames;

<<<<<<< HEAD
    //! @brief particle fields selected for visualization
    std::vector<int>         visFieldIndices;
    std::vector<std::string> visFieldNames;
=======
    float getAllocGrowthRate() const { return allocGrowthRate_; }
>>>>>>> abe6aece

private:
    void createTables()
    {
        using H = HydroType;
        K       = sph::kernel_3D_k(getSphKernel(kernelChoice, sincIndex), 2.0);
        wh      = sph::tabulateFunction<H, lt::kTableSize>(sph::getSphKernel(kernelChoice, sincIndex), 0, 2);
        whd     = sph::tabulateFunction<H, lt::kTableSize>(sph::getSphKernelDerivative(kernelChoice, sincIndex), 0, 2);
        devData.uploadTables(wh, whd);
    }

    //! @brief buffer growth factor when reallocating
    float allocGrowthRate_{1.05};
};

//! @brief resizes the neighbors list, only used in the CPU version
template<class Dataset>
void resizeNeighbors(Dataset& d, size_t size)
{
    auto growthRate = d.getAllocGrowthRate();
    //! If we have a GPU, neighbors are calculated on-the-fly, so we don't need space to store them
    reallocate(d.neighbors, cstone::HaveGpu<typename Dataset::AcceleratorType>{} ? 0 : size, growthRate);
}

template<class Dataset, class... Fs>
void release(Dataset& d, const Fs&... fs)
{
    d.release(fs...);
    d.devData.release(fs...);
}

template<class Dataset, class... Fs>
void acquire(Dataset& d, const Fs&... fs)
{
    d.acquire(fs...);
    d.devData.acquire(fs...);
}

template<class Dataset, std::enable_if_t<not cstone::HaveGpu<typename Dataset::AcceleratorType>{}, int> = 0>
void transferToDevice(Dataset&, size_t, size_t, const std::vector<std::string>&)
{
}

template<class Dataset, std::enable_if_t<not cstone::HaveGpu<typename Dataset::AcceleratorType>{}, int> = 0>
void transferAllocatedToDevice(Dataset&, size_t, size_t, const std::vector<std::string>&)
{
}

template<class Dataset, std::enable_if_t<not cstone::HaveGpu<typename Dataset::AcceleratorType>{}, int> = 0>
void transferToHost(Dataset&, size_t, size_t, const std::vector<std::string>&)
{
}

template<class Vector, class T, std::enable_if_t<not IsDeviceVector<Vector>{}, int> = 0>
void fill(Vector& v, size_t first, size_t last, T value)
{
    std::fill(v.data() + first, v.data() + last, value);
}

} // namespace sphexa<|MERGE_RESOLUTION|>--- conflicted
+++ resolved
@@ -376,13 +376,10 @@
     std::vector<int>         outputFieldIndices;
     std::vector<std::string> outputFieldNames;
 
-<<<<<<< HEAD
     //! @brief particle fields selected for visualization
     std::vector<int>         visFieldIndices;
     std::vector<std::string> visFieldNames;
-=======
-    float getAllocGrowthRate() const { return allocGrowthRate_; }
->>>>>>> abe6aece
+    float                    getAllocGrowthRate() const { return allocGrowthRate_; }
 
 private:
     void createTables()
