/*
 * MIT License
 *
 * Copyright (c) 2021 CSCS, ETH Zurich
 *               2021 University of Basel
 *
 * Permission is hereby granted, free of charge, to any person obtaining a copy
 * of this software and associated documentation files (the "Software"), to deal
 * in the Software without restriction, including without limitation the rights
 * to use, copy, modify, merge, publish, distribute, sublicense, and/or sell
 * copies of the Software, and to permit persons to whom the Software is
 * furnished to do so, subject to the following conditions:
 *
 * The above copyright notice and this permission notice shall be included in all
 * copies or substantial portions of the Software.
 *
 * THE SOFTWARE IS PROVIDED "AS IS", WITHOUT WARRANTY OF ANY KIND, EXPRESS OR
 * IMPLIED, INCLUDING BUT NOT LIMITED TO THE WARRANTIES OF MERCHANTABILITY,
 * FITNESS FOR A PARTICULAR PURPOSE AND NONINFRINGEMENT. IN NO EVENT SHALL THE
 * AUTHORS OR COPYRIGHT HOLDERS BE LIABLE FOR ANY CLAIM, DAMAGES OR OTHER
 * LIABILITY, WHETHER IN AN ACTION OF CONTRACT, TORT OR OTHERWISE, ARISING FROM,
 * OUT OF OR IN CONNECTION WITH THE SOFTWARE OR THE USE OR OTHER DEALINGS IN THE
 * SOFTWARE.
 */

/*! @file
 * @brief Contains the object holding all particle data
 *
 */

#pragma once

#include <array>
#include <vector>
#include <variant>

#include "cstone/cuda/cuda_utils.hpp"
#include "cstone/tree/accel_switch.hpp"
#include "cstone/tree/definitions.h"
#include "cstone/tree/octree.hpp"
#include "cstone/util/reallocate.hpp"

#include "sph/kernels.hpp"
#include "sph/tables.hpp"

#include "cstone/fields/data_util.hpp"
#include "cstone/fields/field_states.hpp"
#include "particles_data_stubs.hpp"

#if defined(USE_CUDA)
#include "sph/util/pinned_allocator.cuh"
#include "particles_data_gpu.cuh"
#endif

namespace sphexa
{

template<typename T, typename KeyType_, class AccType>
class ParticlesData : public cstone::FieldStates<ParticlesData<T, KeyType_, AccType>>
{
public:
    using KeyType         = KeyType_;
    using RealType        = T;
    using Tmass           = float;
    using XM1Type         = float;
    using AcceleratorType = AccType;

    template<class ValueType>
    using PinnedVec = std::vector<ValueType, PinnedAlloc_t<AcceleratorType, ValueType>>;

    template<class ValueType>
    using FieldVector = std::vector<ValueType, std::allocator<ValueType>>;

    using FieldVariant =
        std::variant<FieldVector<float>*, FieldVector<double>*, FieldVector<unsigned>*, FieldVector<uint64_t>*>;

    ParticlesData()                     = default;
    ParticlesData(const ParticlesData&) = delete;

<<<<<<< HEAD
    KeyType iteration{1};
    KeyType numParticlesGlobal;
    KeyType totalNeighbors;
=======
    size_t iteration{1};
    size_t numParticlesGlobal;
>>>>>>> ba474d2a

    //! @brief default mean desired number of neighbors per particle, can be overriden per test case or input file
    unsigned ng0{100};

    //! @brief default maximum number of neighbors per particle before additional h-adjustment will be triggered
    unsigned ngmax{150};

    T ttot{0.0}, etot{0.0}, ecin{0.0}, eint{0.0}, egrav{0.0};
    T linmom{0.0}, angmom{0.0};

    //! current and previous (global) time-steps
    T minDt{1e-12}, minDt_m1{1e-12};

    //! temporary MPI rank local timesteps;
    T minDtCourant{INFINITY}, minDtRho{INFINITY};
    //! @brief Fraction of Courant condition for timestep
    T Kcour{0.2};
    //! @brief Fraction of 1/|divv| condition for timestep
    T Krho{0.06};

    //! @brief gravitational constant
    T g{0.0};
    //! @brief gravitational smoothing
    T eps{0.005};
    //! @brief acceleration based time-step control
    T etaAcc{0.2};

    //! @brief adiabatic index
    T gamma{5.0 / 3.0};

    //! @brief mean molecular weight of ions for models that use one value for all particles
    T muiConst{10.0};

    //! @brief Unified interface to attribute initialization, reading and writing
    template<class Archive>
    void loadOrStoreAttributes(Archive* ar)
    {
        //! @brief load or store an attribute, skips non-existing attributes on load.
        auto optionalIO = [ar](const std::string& attribute, auto* location, size_t attrSize)
        {
            try
            {
                ar->stepAttribute(attribute, location, attrSize);
            }
            catch (std::out_of_range&)
            {
                std::cout << "Attribute " << attribute << " not set in file, setting to default value " << *location
                          << std::endl;
            }
        };

        ar->stepAttribute("iteration", &iteration, 1);
        ar->stepAttribute("numParticlesGlobal", &numParticlesGlobal, 1);
        optionalIO("ng0", &ng0, 1);
        optionalIO("ngmax", &ngmax, 1);
        ar->stepAttribute("time", &ttot, 1);
        ar->stepAttribute("minDt", &minDt, 1);
        ar->stepAttribute("minDt_m1", &minDt_m1, 1);
        optionalIO("Kcour", &Kcour, 1);
        optionalIO("Krho", &Krho, 1);
        ar->stepAttribute("gravConstant", &g, 1);
        optionalIO("gamma", &gamma, 1);
        optionalIO("eps", &eps, 1);
        optionalIO("etaAcc", &etaAcc, 1);
        optionalIO("muiConst", &muiConst, 1);
    }

    //! @brief non-stateful variables for statistics
    size_t totalNeighbors;

    /*! @brief Particle fields
     *
     * The length of these arrays equals the local number of particles including halos
     * if the field is active and is zero if the field is inactive.
     */
    FieldVector<T>        x, y, z;                            // Positions
    FieldVector<XM1Type>  x_m1, y_m1, z_m1;                   // Difference between current and previous positions
    FieldVector<T>        vx, vy, vz;                         // Velocities
    FieldVector<T>        rho;                                // Density
    FieldVector<T>        temp;                               // Temperature
    FieldVector<T>        u;                                  // Internal Energy
    FieldVector<T>        p;                                  // Pressure
    FieldVector<T>        prho;                               // p / (kx * m^2 * gradh)
    FieldVector<T>        h;                                  // Smoothing Length
    FieldVector<Tmass>    m;                                  // Mass
    FieldVector<T>        c;                                  // Speed of sound
    FieldVector<T>        cv;                                 // Specific heat
    FieldVector<T>        mue, mui;                           // mean molecular weight (electrons, ions)
    FieldVector<T>        divv, curlv;                        // Div(velocity), Curl(velocity)
    FieldVector<T>        ax, ay, az;                         // acceleration
    FieldVector<XM1Type>  du, du_m1;                          // energy rate of change (du/dt)
    FieldVector<T>        c11, c12, c13, c22, c23, c33;       // IAD components
    FieldVector<T>        alpha;                              // AV coeficient
    FieldVector<T>        xm;                                 // Volume element definition
    FieldVector<T>        kx;                                 // Volume element normalization
    FieldVector<T>        gradh;                              // grad(h) term
    FieldVector<KeyType>  keys;                               // Particle space-filling-curve keys
    FieldVector<unsigned> nc;                                 // number of neighbors of each particle
    FieldVector<T>        dV11, dV12, dV13, dV22, dV23, dV33; // Velocity gradient components

    //! @brief Indices of neighbors for each particle, length is number of assigned particles * ngmax. CPU version only.
    std::vector<cstone::LocalIndex>             neighbors;
    cstone::OctreeProperties<RealType, KeyType> treeView;

    DeviceData_t<AccType, T, KeyType> devData;

    const std::array<T, ::sph::lt::size> wh  = ::sph::lt::createWharmonicLookupTable<T, ::sph::lt::size>();
    const std::array<T, ::sph::lt::size> whd = ::sph::lt::createWharmonicDerivativeLookupTable<T, ::sph::lt::size>();

    /*! @brief
     * Name of each field as string for use e.g in HDF5 output. Order has to correspond to what's returned by data().
     */
    inline static constexpr std::array fieldNames{
        "x",     "y",    "z",   "x_m1", "y_m1", "z_m1", "vx",   "vy",   "vz",    "rho",  "u",     "p",
        "prho",  "h",    "m",   "c",    "ax",   "ay",   "az",   "du",   "du_m1", "c11",  "c12",   "c13",
        "c22",   "c23",  "c33", "mue",  "mui",  "temp", "cv",   "xm",   "kx",    "divv", "curlv", "alpha",
        "gradh", "keys", "nc",  "dV11", "dV12", "dV13", "dV22", "dV23", "dV33"};

    static_assert(!cstone::HaveGpu<AcceleratorType>{} ||
                      fieldNames.size() == DeviceData_t<AccType, T, KeyType>::fieldNames.size(),
                  "ParticlesData on CPU and GPU must have the same fields");

    /*! @brief return a tuple of field references
     *
     * Note: this needs to be in the same order as listed in fieldNames
     */
    auto dataTuple()
    {
        auto ret = std::tie(x, y, z, x_m1, y_m1, z_m1, vx, vy, vz, rho, u, p, prho, h, m, c, ax, ay, az, du, du_m1, c11,
                            c12, c13, c22, c23, c33, mue, mui, temp, cv, xm, kx, divv, curlv, alpha, gradh, keys, nc,
                            dV11, dV12, dV13, dV22, dV23, dV33);

        static_assert(std::tuple_size_v<decltype(ret)> == fieldNames.size());
        return ret;
    }

    /*! @brief return a vector of pointers to field vectors
     *
     * We implement this by returning an rvalue to prevent having to store pointers and avoid
     * non-trivial copy/move constructors.
     */
    auto data()
    {
        return std::apply([](auto&... fields) { return std::array<FieldVariant, sizeof...(fields)>{&fields...}; },
                          dataTuple());
    }

    void setOutputFields(const std::vector<std::string>& outFields)
    {
        outputFieldNames   = outFields;
        outputFieldIndices = cstone::fieldStringsToInt(outFields, fieldNames);
    }

    void resize(size_t size)
    {
        double growthRate = 1.05;
        auto   data_      = data();

        for (size_t i = 0; i < data_.size(); ++i)
        {
            if (this->isAllocated(i))
            {
                std::visit([size, growthRate](auto& arg) { reallocate(*arg, size, growthRate); }, data_[i]);
            }
        }

        devData.resize(size);
    }

    //! @brief particle fields selected for file output
    std::vector<int>         outputFieldIndices;
    std::vector<std::string> outputFieldNames;

    constexpr static T sincIndex     = 6.0;
    constexpr static T maxDtIncrease = 1.1;

    // Min. Atwood number in ramp function in momentum equation (crossed/uncrossed selection)
    // Complete uncrossed option (Atmin>=1.d50, Atmax it doesn't matter).
    // Complete crossed (Atmin and Atmax negative)
    constexpr static T Atmin = 0.1;
    constexpr static T Atmax = 0.2;
    constexpr static T ramp  = 1.0 / (Atmax - Atmin);

    // AV switches floor and ceiling
    constexpr static T alphamin       = 0.05;
    constexpr static T alphamax       = 1.0;
    constexpr static T decay_constant = 0.2;

    // Interpolation kernel normalization constant
    const static T K;
};

template<typename T, typename I, class Acc>
const T ParticlesData<T, I, Acc>::K = ::sph::compute_3d_k(sincIndex);

//! @brief resizes the neighbors list, only used in the CPU version
template<class Dataset>
void resizeNeighbors(Dataset& d, size_t size)
{
    double growthRate = 1.05;
    //! If we have a GPU, neighbors are calculated on-the-fly, so we don't need space to store them
    reallocate(d.neighbors, cstone::HaveGpu<typename Dataset::AcceleratorType>{} ? 0 : size, growthRate);
}

template<class Dataset, std::enable_if_t<not cstone::HaveGpu<typename Dataset::AcceleratorType>{}, int> = 0>
void transferToDevice(Dataset&, size_t, size_t, const std::vector<std::string>&)
{
}

template<class Dataset, std::enable_if_t<not cstone::HaveGpu<typename Dataset::AcceleratorType>{}, int> = 0>
void transferToHost(Dataset&, size_t, size_t, const std::vector<std::string>&)
{
}

template<class Vector, class T, std::enable_if_t<not IsDeviceVector<Vector>{}, int> = 0>
void fill(Vector& v, size_t first, size_t last, T value)
{
    std::fill(v.data() + first, v.data() + last, value);
}

} // namespace sphexa<|MERGE_RESOLUTION|>--- conflicted
+++ resolved
@@ -77,14 +77,10 @@
     ParticlesData()                     = default;
     ParticlesData(const ParticlesData&) = delete;
 
-<<<<<<< HEAD
-    KeyType iteration{1};
-    KeyType numParticlesGlobal;
-    KeyType totalNeighbors;
-=======
+
     size_t iteration{1};
     size_t numParticlesGlobal;
->>>>>>> ba474d2a
+
 
     //! @brief default mean desired number of neighbors per particle, can be overriden per test case or input file
     unsigned ng0{100};
