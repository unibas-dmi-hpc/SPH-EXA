/*
 * MIT License
 *
 * Copyright (c) 2022 CSCS, ETH Zurich
 *
 * Permission is hereby granted, free of charge, to any person obtaining a copy
 * of this software and associated documentation files (the "Software"), to deal
 * in the Software without restriction, including without limitation the rights
 * to use, copy, modify, merge, publish, distribute, sublicense, and/or sell
 * copies of the Software, and to permit persons to whom the Software is
 * furnished to do so, subject to the following conditions:
 *
 * The above copyright notice and this permission notice shall be included in all
 * copies or substantial portions of the Software.
 *
 * THE SOFTWARE IS PROVIDED "AS IS", WITHOUT WARRANTY OF ANY KIND, EXPRESS OR
 * IMPLIED, INCLUDING BUT NOT LIMITED TO THE WARRANTIES OF MERCHANTABILITY,
 * FITNESS FOR A PARTICULAR PURPOSE AND NONINFRINGEMENT. IN NO EVENT SHALL THE
 * AUTHORS OR COPYRIGHT HOLDERS BE LIABLE FOR ANY CLAIM, DAMAGES OR OTHER
 * LIABILITY, WHETHER IN AN ACTION OF CONTRACT, TORT OR OTHERWISE, ARISING FROM,
 * OUT OF OR IN CONNECTION WITH THE SOFTWARE OR THE USE OR OTHER DEALINGS IN THE
 * SOFTWARE.
 */

/*! @file
 * @brief 2nd order time-step integrator on the GPU
 *
 * @author Sebastian Keller <sebastian.f.keller@gmail.com>
 */

#include "cstone/cuda/gpu_config.cuh"
#include "cstone/util/array.hpp"

#include "eos.hpp"
#include "positions.hpp"
#include "sph_gpu.hpp"
#include "timestep.h"

namespace sph
{

using cstone::GpuConfig;
using cstone::LocalIndex;

//! Drift back by dt_back, then advance by dt
template<class Tc, class Thydro, class Tm1, class Tdu>
__global__ void driftKernel(GroupView grp, float dt, float dt_back, util::array<float, Timestep::maxNumRungs> dt_m1,
                            Tc* x, Tc* y, Tc* z, Thydro* vx, Thydro* vy, Thydro* vz, const Tm1* x_m1, const Tm1* y_m1,
                            const Tm1* z_m1, const Thydro* ax, const Thydro* ay, const Thydro* az, const uint8_t* rung,
                            Tc* temp, Tc* u, Tdu* du, Tm1* du_m1, Thydro* mui, Tc gamma, Tc constCv)
{
    LocalIndex laneIdx = threadIdx.x & (GpuConfig::warpSize - 1);
    LocalIndex warpIdx = (blockDim.x * blockIdx.x + threadIdx.x) >> GpuConfig::warpSizeLog2;
    if (warpIdx >= grp.numGroups) { return; }

    LocalIndex i = grp.groupStart[warpIdx] + laneIdx;
    if (i >= grp.groupEnd[warpIdx]) { return; }

    // drifting must not adjust for PBC because that would require octrees to be rebuilt
    cstone::Box<Tc> noPbc(0, 1, cstone::BoundaryType::open);

    float            dt_m1_rung = (rung != nullptr) ? dt_m1[rung[i]] : dt_m1[0];
    cstone::Vec3<Tc> An{ax[i], ay[i], az[i]};
    cstone::Vec3<Tc> Xnback{x[i], y[i], z[i]};
    cstone::Vec3<Tc> dXn{x_m1[i], y_m1[i], z_m1[i]};

    // recover Xn, at which point An was calculated
    cstone::Vec3<Tc> Xn_recov, ignore;
    util::tie(Xn_recov, ignore, ignore) = positionUpdate(-dt_back, dt_m1_rung, Xnback, An, dXn, noPbc);

    // drift to new point in time starting from (Xn, An, dXn)
    cstone::Vec3<Tc> Xnp1, Vnp1;
    util::tie(Xnp1, Vnp1, ignore) = positionUpdate(dt, dt_m1_rung, Xn_recov, An, dXn, noPbc);

    util::tie(x[i], y[i], z[i])    = util::tie(Xnp1[0], Xnp1[1], Xnp1[2]);
    util::tie(vx[i], vy[i], vz[i]) = util::tie(Vnp1[0], Vnp1[1], Vnp1[2]);

    if (temp != nullptr)
    {
        Thydro cv      = (constCv < 0) ? idealGasCv(mui[i], gamma) : constCv;
        auto   u_recov = energyUpdate(Tc(temp[i] * cv), -dt_back, dt_m1_rung, du[i], Tdu(du_m1[i]));
        temp[i]        = energyUpdate(u_recov, dt, dt_m1_rung, du[i], Tdu(du_m1[i])) / cv;
    }
    else if (u != nullptr)
    {
        auto u_recov = energyUpdate(u[i], -dt_back, dt_m1_rung, du[i], Tdu(du_m1[i]));
        u[i]         = energyUpdate(u_recov, dt, dt_m1_rung, du[i], Tdu(du_m1[i]));
    }
}

template<class Tc, class Thydro, class Tm1, class Tdu>
void driftPositionsGpu(const GroupView& grp, float dt, float dt_back, util::array<float, Timestep::maxNumRungs> dt_m1,
                       Tc* x, Tc* y, Tc* z, Thydro* vx, Thydro* vy, Thydro* vz, const Tm1* x_m1, const Tm1* y_m1,
                       const Tm1* z_m1, const Thydro* ax, const Thydro* ay, const Thydro* az, const uint8_t* rung,
                       Tc* temp, Tc* u, Tdu* du, Tm1* du_m1, Thydro* mui, Tc gamma, Tc constCv)
{
    unsigned numThreads       = 256;
    unsigned numWarpsPerBlock = numThreads / GpuConfig::warpSize;
    unsigned numBlocks        = (grp.numGroups + numWarpsPerBlock - 1) / numWarpsPerBlock;

    if (numBlocks == 0) { return; }
    driftKernel<<<numBlocks, numThreads>>>(grp, dt, dt_back, dt_m1, x, y, z, vx, vy, vz, x_m1, y_m1, z_m1, ax, ay, az,
                                           rung, temp, u, du, du_m1, mui, gamma, constCv);
}

#define DRIFT_GPU(Tc, Thydro, Tm1, Tdu)                                                                                \
    template void driftPositionsGpu(const GroupView& grp, float dt, float dt_back,                                     \
                                    util::array<float, Timestep::maxNumRungs> dt_m1, Tc* x, Tc* y, Tc* z, Thydro* vx,  \
                                    Thydro* vy, Thydro* vz, const Tm1* x_m1, const Tm1* y_m1, const Tm1* z_m1,         \
                                    const Thydro* ax, const Thydro* ay, const Thydro* az, const uint8_t* rung,         \
                                    Tc* temp, Tc* u, Tdu* du, Tm1* du_m1, Thydro* mui, Tc gamma, Tc constCv)

DRIFT_GPU(double, double, double, double);
DRIFT_GPU(double, double, float, double);
DRIFT_GPU(double, float, float, double);
DRIFT_GPU(float, float, float, float);

template<class Tc, class Tv, class Ta, class Tdu, class Tm1, class Tt, class Thydro>
__global__ void computePositionsKernel(GroupView grp, float dt, util::array<float, Timestep::maxNumRungs> dt_m1, Tc* x,
                                       Tc* y, Tc* z, Tv* vx, Tv* vy, Tv* vz, Tm1* x_m1, Tm1* y_m1, Tm1* z_m1, Ta* ax,
                                       Ta* ay, Ta* az, const uint8_t* rung, Tt* temp, Tt* u, Tdu* du, Tm1* du_m1,
                                       Thydro* h, Thydro* mui, Tc gamma, Tc constCv, const cstone::Box<Tc> box)
{
    LocalIndex laneIdx = threadIdx.x & (GpuConfig::warpSize - 1);
    LocalIndex warpIdx = (blockDim.x * blockIdx.x + threadIdx.x) >> GpuConfig::warpSizeLog2;
    if (warpIdx >= grp.numGroups) { return; }

    LocalIndex i = grp.groupStart[warpIdx] + laneIdx;
    if (i >= grp.groupEnd[warpIdx]) { return; }

    bool fbcX   = (box.boundaryX() == cstone::BoundaryType::fixed);
    bool fbcY   = (box.boundaryY() == cstone::BoundaryType::fixed);
    bool fbcZ   = (box.boundaryZ() == cstone::BoundaryType::fixed);
    bool anyFBC = fbcX || fbcY || fbcZ;

    if (anyFBC && vx[i] == Tv(0) && vy[i] == Tv(0) && vz[i] == Tv(0))
    {
        if (fbcCheck(x[i], h[i], box.xmax(), box.xmin(), fbcX) || fbcCheck(y[i], h[i], box.ymax(), box.ymin(), fbcY) ||
            fbcCheck(z[i], h[i], box.zmax(), box.zmin(), fbcZ))
        {
            return;
        }
    }

    float            dt_m1_rung = (rung != nullptr) ? dt_m1[rung[i]] : dt_m1[0];
    cstone::Vec3<Tc> A{ax[i], ay[i], az[i]};
    cstone::Vec3<Tc> X{x[i], y[i], z[i]};
    cstone::Vec3<Tc> X_m1{x_m1[i], y_m1[i], z_m1[i]};
    cstone::Vec3<Tc> V;
    util::tie(X, V, X_m1) = positionUpdate(dt, dt_m1_rung, X, A, X_m1, box);

    util::tie(x[i], y[i], z[i])          = util::tie(X[0], X[1], X[2]);
    util::tie(x_m1[i], y_m1[i], z_m1[i]) = util::tie(X_m1[0], X_m1[1], X_m1[2]);
    util::tie(vx[i], vy[i], vz[i])       = util::tie(V[0], V[1], V[2]);

    if (temp != nullptr)
    {
        Thydro cv    = (constCv < 0) ? idealGasCv(mui[i], gamma) : constCv;
        auto   u_old = temp[i] * cv;
<<<<<<< HEAD
        temp[i]      = energyUpdate(u_old, dt, dt_m1_rung, du[i], Tdu(du_m1[i])) / cv;
    }
    else if (u != nullptr) { u[i] = energyUpdate(u[i], dt, dt_m1_rung, du[i], Tdu(du_m1[i])); }
=======
        temp[i]      = energyUpdate(u_old, dt, dt_m1_rung, du[i], du_m1[i]) / cv;
    }
    else if (u != nullptr) { u[i] = energyUpdate(u[i], dt, dt_m1_rung, du[i], du_m1[i]); }
>>>>>>> 1f29ba87
    du_m1[i] = du[i];
}

template<class Tc, class Tv, class Ta, class Tdu, class Tm1, class Tt, class Thydro>
void computePositionsGpu(const GroupView& grp, float dt, util::array<float, Timestep::maxNumRungs> dt_m1, Tc* x, Tc* y,
                         Tc* z, Tv* vx, Tv* vy, Tv* vz, Tm1* x_m1, Tm1* y_m1, Tm1* z_m1, Ta* ax, Ta* ay, Ta* az,
                         const uint8_t* rung, Tt* temp, Tt* u, Tdu* du, Tm1* du_m1, Thydro* h, Thydro* mui, Tc gamma,
                         Tc constCv, const cstone::Box<Tc>& box)
{
    unsigned numThreads       = 256;
    unsigned numWarpsPerBlock = numThreads / GpuConfig::warpSize;
    unsigned numBlocks        = (grp.numGroups + numWarpsPerBlock - 1) / numWarpsPerBlock;

    if (numBlocks == 0) { return; }
    computePositionsKernel<<<numBlocks, numThreads>>>(grp, dt, dt_m1, x, y, z, vx, vy, vz, x_m1, y_m1, z_m1, ax, ay, az,
                                                      rung, temp, u, du, du_m1, h, mui, gamma, constCv, box);
}

#define POS_GPU(Tc, Tv, Ta, Tdu, Tm1, Tt, Thydro)                                                                      \
    template void computePositionsGpu(                                                                                 \
        const GroupView& grp, float dt, util::array<float, Timestep::maxNumRungs> dt_m1, Tc* x, Tc* y, Tc* z, Tv* vx,  \
        Tv* vy, Tv* vz, Tm1* x_m1, Tm1* y_m1, Tm1* z_m1, Ta* ax, Ta* ay, Ta* az, const uint8_t* rung, Tt* temp, Tt* u, \
        Tdu* du, Tm1* du_m1, Thydro* h, Thydro* mui, Tc gamma, Tc constCv, const cstone::Box<Tc>& box)

//        Tc      Tv     Ta      Tdu     Tm1     Tt      Thydro
POS_GPU(double, double, double, double, double, double, double);
POS_GPU(float, float, float, float, float, float, float);
POS_GPU(double, double, double, float, float, double, double);
POS_GPU(double, float, float, double, float, double, float);

} // namespace sph<|MERGE_RESOLUTION|>--- conflicted
+++ resolved
@@ -157,15 +157,9 @@
     {
         Thydro cv    = (constCv < 0) ? idealGasCv(mui[i], gamma) : constCv;
         auto   u_old = temp[i] * cv;
-<<<<<<< HEAD
-        temp[i]      = energyUpdate(u_old, dt, dt_m1_rung, du[i], Tdu(du_m1[i])) / cv;
-    }
-    else if (u != nullptr) { u[i] = energyUpdate(u[i], dt, dt_m1_rung, du[i], Tdu(du_m1[i])); }
-=======
         temp[i]      = energyUpdate(u_old, dt, dt_m1_rung, du[i], du_m1[i]) / cv;
     }
     else if (u != nullptr) { u[i] = energyUpdate(u[i], dt, dt_m1_rung, du[i], du_m1[i]); }
->>>>>>> 1f29ba87
     du_m1[i] = du[i];
 }
 
