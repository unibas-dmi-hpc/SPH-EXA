/*
 * MIT License
 *
 * Copyright (c) 2021 CSCS, ETH Zurich
 *               2021 University of Basel
 *
 * Permission is hereby granted, free of charge, to any person obtaining a copy
 * of this software and associated documentation files (the "Software"), to deal
 * in the Software without restriction, including without limitation the rights
 * to use, copy, modify, merge, publish, distribute, sublicense, and/or sell
 * copies of the Software, and to permit persons to whom the Software is
 * furnished to do so, subject to the following conditions:
 *
 * The above copyright notice and this permission notice shall be included in all
 * copies or substantial portions of the Software.
 *
 * THE SOFTWARE IS PROVIDED "AS IS", WITHOUT WARRANTY OF ANY KIND, EXPRESS OR
 * IMPLIED, INCLUDING BUT NOT LIMITED TO THE WARRANTIES OF MERCHANTABILITY,
 * FITNESS FOR A PARTICULAR PURPOSE AND NONINFRINGEMENT. IN NO EVENT SHALL THE
 * AUTHORS OR COPYRIGHT HOLDERS BE LIABLE FOR ANY CLAIM, DAMAGES OR OTHER
 * LIABILITY, WHETHER IN AN ACTION OF CONTRACT, TORT OR OTHERWISE, ARISING FROM,
 * OUT OF OR IN CONNECTION WITH THE SOFTWARE OR THE USE OR OTHER DEALINGS IN THE
 * SOFTWARE.
 */

/*! @file
 * @brief  MPI extension for calculating distributed cornerstone octrees
 *
 * @author Sebastian Keller <sebastian.f.keller@gmail.com>
 */


#pragma once

#include <mpi.h>

#include "cstone/primitives/mpi_wrappers.hpp"
#include "cstone/tree/octree.hpp"

namespace cstone
{

<<<<<<< HEAD
struct GlobalReduce
{
    void operator()(std::vector<unsigned> &counts)
    {
        MPI_Allreduce(MPI_IN_PLACE, counts.data(), counts.size(), MPI_UNSIGNED, MPI_SUM, MPI_COMM_WORLD);
    }
};

/*! @brief compute an octree from morton codes for a specified bucket size
 *
 * See documentation of computeOctree
 */
template <class I>
std::tuple<std::vector<I>, std::vector<unsigned>> computeOctreeGlobal(const I *codesStart, const I *codesEnd, unsigned bucketSize)
{
    int nRanks;
    MPI_Comm_size(MPI_COMM_WORLD, &nRanks);

    unsigned maxCount = std::numeric_limits<unsigned>::max() / nRanks;
    return computeOctree<I, GlobalReduce>(codesStart, codesEnd, bucketSize, maxCount);
}

=======
>>>>>>> 99e5dc43
/*! @brief perform one octree update, consisting of one rebalance and one node counting step
 *
 * See documentation of updateOctree
 */
template <class KeyType>
bool updateOctreeGlobal(const KeyType *codesStart, const KeyType *codesEnd, unsigned bucketSize,
                        std::vector<KeyType>& tree, std::vector<unsigned>& counts)
{
    int nRanks;
    MPI_Comm_size(MPI_COMM_WORLD, &nRanks);
    unsigned maxCount = std::numeric_limits<unsigned>::max() / nRanks;

    bool converged = updateOctree(codesStart, codesEnd, bucketSize, tree, counts, maxCount);
    MPI_Allreduce(MPI_IN_PLACE, counts.data(), counts.size(), MPI_UNSIGNED, MPI_SUM, MPI_COMM_WORLD);

    return converged;
}

/*! @brief Compute the global maximum value of a given input array for each node in the global or local octree
 *
 * See documentation of computeHaloRadii
 */
template <class Tin, class Tout, class KeyType, class IndexType>
void computeHaloRadiiGlobal(const KeyType *tree, int nNodes, const KeyType *codesStart, const KeyType *codesEnd,
                            const IndexType *ordering, const Tin *input, Tout *output)
{
    computeHaloRadii(tree, nNodes, codesStart, codesEnd, ordering, input, output);
    MPI_Allreduce(MPI_IN_PLACE, output, nNodes, MpiType<Tout>{}, MPI_MAX, MPI_COMM_WORLD);
}

} // namespace cstone<|MERGE_RESOLUTION|>--- conflicted
+++ resolved
@@ -40,31 +40,6 @@
 namespace cstone
 {
 
-<<<<<<< HEAD
-struct GlobalReduce
-{
-    void operator()(std::vector<unsigned> &counts)
-    {
-        MPI_Allreduce(MPI_IN_PLACE, counts.data(), counts.size(), MPI_UNSIGNED, MPI_SUM, MPI_COMM_WORLD);
-    }
-};
-
-/*! @brief compute an octree from morton codes for a specified bucket size
- *
- * See documentation of computeOctree
- */
-template <class I>
-std::tuple<std::vector<I>, std::vector<unsigned>> computeOctreeGlobal(const I *codesStart, const I *codesEnd, unsigned bucketSize)
-{
-    int nRanks;
-    MPI_Comm_size(MPI_COMM_WORLD, &nRanks);
-
-    unsigned maxCount = std::numeric_limits<unsigned>::max() / nRanks;
-    return computeOctree<I, GlobalReduce>(codesStart, codesEnd, bucketSize, maxCount);
-}
-
-=======
->>>>>>> 99e5dc43
 /*! @brief perform one octree update, consisting of one rebalance and one node counting step
  *
  * See documentation of updateOctree
