--- conflicted
+++ resolved
@@ -4,15 +4,7 @@
 #include "../cudaFunctionAnnotation.hpp"
 #include "kernels.hpp"
 
-<<<<<<< HEAD
-#if defined(USE_CUDA) || defined(USE_ACC) || defined(USE_OMP_TARGET)
-#error "The code was refactored to support General Volume Elements, but accelerator code has not been addressed yet."
-#endif
-
-#ifdef __NVCC__
-=======
 #ifdef __CUDACC__
->>>>>>> 1e09c97b
 #include "cuda/cudaUtils.cuh"
 #endif
 
@@ -33,11 +25,7 @@
     for (size_t i = 0; i < N; ++i)
     {
         T normalizedVal = i / halfsSize;
-<<<<<<< HEAD
-        lt[i] = wharmonic_std(normalizedVal);  // this is the plain sinc(pi/2 * v), i.e. the argument passed will be multiplied by pi/2
-=======
         wh[i] = wharmonic_std(normalizedVal);
->>>>>>> 1e09c97b
     }
     return wh;
 }
@@ -51,11 +39,7 @@
     for (size_t i = 0; i < N; ++i)
     {
         T normalizedVal = i / halfsSize;
-<<<<<<< HEAD
-        lt[i] = wharmonic_derivative_gz_std(normalizedVal);
-=======
         whd[i] = wharmonic_derivative_std(normalizedVal);
->>>>>>> 1e09c97b
     }
 
     return whd;
@@ -82,22 +66,6 @@
 //     const size_t idx = (v * ltsize / 2.0);
 //     return (idx >= ltsize) ? -0.5 : whd[idx];
 // }
-
-<<<<<<< HEAD
-    return (idx >= lt::wharmonicLookupTableSize) ? 0.0 : lt::wharmonicDerivativeLookupTable[idx];  // why was there -0.5? kernel is and remains 0.0 if argument exceeds support...
-}
-
-} // namespace lookup_tables
-
-#ifdef USE_STD_MATH_IN_KERNELS
-constexpr auto wharmonic = wharmonic_std<double>;
-constexpr auto wharmonic_derivative = wharmonic_derivative_std<double>;
-#else
-constexpr auto wharmonic = lookup_tables::wharmonic_lt<double>;  // our new derivative is incompatible with kernel interpolation -> don't use wharmonic_lt_with_derivative for now
-constexpr auto wharmonic_derivative = lookup_tables::wharmonic_derivative_lt<double>;
-#endif
-=======
 } // namespace lt
->>>>>>> 1e09c97b
 
 } // namespace sphexa