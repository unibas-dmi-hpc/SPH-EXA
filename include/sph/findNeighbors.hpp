#pragma once

#include <vector>
#include "Task.hpp"
<<<<<<< HEAD
#include "ParticlesData.hpp"
#include "Octree.hpp"
#include "LinearOctree.hpp"
#include "cuda/sph.cuh"
=======
#include <tuple>
>>>>>>> 073ee451

namespace sphexa
{
namespace sph
{
namespace kernels
{

template <typename T>
T normalize(T d, T min, T max)
{
    return (d - min) / (max - min);
}

template <typename T>
void findNeighborsDispl(const int pi, const int *clist, const T *x, const T *y, const T *z, const T *h,
                        const T displx, const T disply, const T displz, const int ngmax, int *neighbors, int *neighborsCount,
                        // The linear tree
                   		const int *o_cells, const int *o_ncells, const int *o_localPadding, const int *o_localParticleCount, const T *o_xmin, const T *o_xmax, const T *o_ymin, const T *o_ymax, const T *o_zmin, const T *o_zmax)
{
    const int i = clist[pi];

    // // 64 is not enough... Depends on the bucket size and h...
    // // This can be created and stored on the GPU directly.
    // // For a fixed problem and size, if it works then it will always work
    int collisionsCount = 0;
    int collisionNodes[128];

    const T xi = x[i] + displx;
    const T yi = y[i] + disply;
    const T zi = z[i] + displz;
    const T ri = 2.0 * h[i];

    constexpr int nX = 2;
    constexpr int nY = 2;
    constexpr int nZ = 2;

    int stack[64];
    int stackptr = 0;
    stack[stackptr++] = -1;

    int node = 0;

    do
    {
        if (o_ncells[node] == 8)
        {
            int mix = std::max((int)(normalize(xi - ri, o_xmin[node], o_xmax[node]) * nX), 0);
            int miy = std::max((int)(normalize(yi - ri, o_ymin[node], o_ymax[node]) * nY), 0);
            int miz = std::max((int)(normalize(zi - ri, o_zmin[node], o_zmax[node]) * nZ), 0);
            int max = std::min((int)(normalize(xi + ri, o_xmin[node], o_xmax[node]) * nX), nX - 1);
            int may = std::min((int)(normalize(yi + ri, o_ymin[node], o_ymax[node]) * nY), nY - 1);
            int maz = std::min((int)(normalize(zi + ri, o_zmin[node], o_zmax[node]) * nZ), nZ - 1);

            // Maximize threads sync
            for (int hz = 0; hz < 2; hz++)
            {
                for (int hy = 0; hy < 2; hy++)
                {
                    for (int hx = 0; hx < 2; hx++)
                    {
                        // if overlap
                        if (hz >= miz && hz <= maz && hy >= miy && hy <= may && hx >= mix && hx <= max)
                        {
                            // int l = hz * nX * nY + hy * nX + hx;
                            // stack[stackptr++] = o_cells[node * 8 + l];
                            const int l = hz * nX * nY + hy * nX + hx;
                            const int child = o_cells[node * 8 + l];
                            if(o_localParticleCount[child] > 0)
                                stack[stackptr++] = child;
                        }
                    }
                }
            }
        }

        if (o_ncells[node] != 8) collisionNodes[collisionsCount++] = node;

        node = stack[--stackptr]; // Pop next
    } while (node > 0);

    //__syncthreads();

    int ngc = neighborsCount[pi];

    for (int ni = 0; ni < collisionsCount; ni++)
    {
        int node = collisionNodes[ni];
        T r2 = ri * ri;

        for (int pj = 0; pj < o_localParticleCount[node]; pj++)
        {
            int j = o_localPadding[node] + pj;

            T xj = x[j];
            T yj = y[j];
            T zj = z[j];

            T xx = xi - xj;
            T yy = yi - yj;
            T zz = zi - zj;

            T dist = xx * xx + yy * yy + zz * zz;

            if (dist < r2 && i != j && ngc < ngmax) neighbors[ngc++] = j;
        }
    }

    neighborsCount[pi] = ngc;

    //__syncthreads();
}

template <typename T>
void findNeighbors(const int pi, const int *clist, const T *x, const T *y, const T *z, const T *h, const T displx,
                   const T disply, const T displz, const int max, const int may, const int maz, const int ngmax, int *neighbors, int *neighborsCount,
                   // The linear tree
                   const int *o_cells, const int *o_ncells, const int *o_localPadding, const int *o_localParticleCount, const T *o_xmin, const T *o_xmax, const T *o_ymin, const T *o_ymax, const T *o_zmin, const T *o_zmax)
{
    T dispx[3], dispy[3], dispz[3];

    dispx[0] = 0;
    dispy[0] = 0;
    dispz[0] = 0;
    dispx[1] = -displx;
    dispy[1] = -disply;
    dispz[1] = -displz;
    dispx[2] = displx;
    dispy[2] = disply;
    dispz[2] = displz;

    neighborsCount[pi] = 0;

    for (int hz = 0; hz <= maz; hz++)
        for (int hy = 0; hy <= may; hy++)
            for (int hx = 0; hx <= max; hx++)
                findNeighborsDispl<T>(pi, clist, x, y, z, h, dispx[hx], dispy[hy], dispz[hz], ngmax, &neighbors[pi * ngmax], neighborsCount,
                                   // The linear tree
                                   o_cells, o_ncells, o_localPadding, o_localParticleCount, o_xmin, o_xmax, o_ymin, o_ymax, o_zmin, o_zmax);
}
} // namespace kernels

template <typename T, class Dataset>
void computeFindNeighbors(const LinearOctree<T> &o, std::vector<Task> &taskList, Dataset &d)
{
<<<<<<< HEAD
    const int maz = d.bbox.PBCz ? 2 : 0;
    const int may = d.bbox.PBCy ? 2 : 0;
    const int max = d.bbox.PBCx ? 2 : 0;

    const T displx = o.xmax[0] - o.xmin[0];
    const T disply = o.ymax[0] - o.ymin[0];
    const T displz = o.zmax[0] - o.zmin[0];

    const size_t np = d.x.size();
    const T ngmax = taskList.empty() ? 0 : taskList.front().ngmax;

    // Device pointers
    const T *d_h = d.h.data();
    const T *d_x = d.x.data();
    const T *d_y = d.y.data();
    const T *d_z = d.z.data();
=======
    const size_t n = t.clist.size();
    T *nn = d.nn.data();
    T *nn_actual = d.nn_actual.data();
>>>>>>> 073ee451

    // Map LinearTree to device pointers
    // Currently OpenMP implementations do not support very well the mapping of structures
    // So we convert everything to simple arrays and pass them to OpenMP
    const size_t st = o.size;
    const size_t stt = o.size * 8;
    const int *o_ncells = o.ncells.data();
    const int *o_cells = o.cells.data();
    const int *o_localPadding = o.localPadding.data();
    const int *o_localParticleCount = o.localParticleCount.data();
    const T *o_xmin = o.xmin.data();
    const T *o_xmax = o.xmax.data();
    const T *o_ymin = o.ymin.data();
    const T *o_ymax = o.ymax.data();
    const T *o_zmin = o.zmin.data();
    const T *o_zmax = o.zmax.data();

    for (auto &t : taskList)
    {
        // Device pointers
        const int *d_clist = t.clist.data();
        int *d_neighbors = t.neighbors.data();
        int *d_neighborsCount = t.neighborsCount.data();

<<<<<<< HEAD
        const size_t n = t.clist.size();
        
// clang-format off
#if defined(USE_OMP_TARGET)
    // Apparently Cray with -O2 has a bug when calling target regions in a loop. (and computeDensityImpl can be called in a loop).
    // A workaround is to call some method or allocate memory to either prevent buggy optimization or other side effect.
    // with -O1 there is no problem
    // Tested with Cray 8.7.3 with NVIDIA Tesla P100 on PizDaint
    std::vector<T> imHereBecauseOfCrayCompilerO2Bug(4, 10);
    
    const size_t nn = n * ngmax;

#pragma omp target map(to : n, ngmax, max, may, maz, displx, disply, displz, d_x[0:np], d_y[0:np], d_z[0:np], d_h[0:np], o_cells[0:stt], o_ncells[0:st], o_localPadding[0:st], o_localParticleCount[0:st], o_xmin[0:st], o_xmax[0:st], o_ymin[0:st], o_ymax[0:st], o_zmin[0:st], o_zmax[0:st], d_clist[0:n]) map(from: d_neighbors[0:nn], d_neighborsCount [0:n])
#pragma omp teams distribute parallel for
// clang-format on
#else
#pragma omp parallel for
#endif
        for (size_t pi = 0; pi < n; pi++)
            kernels::findNeighbors<T>(pi, d_clist, d_x, d_y, d_z, d_h, displx, disply, displz, max, may, maz, ngmax, d_neighbors, d_neighborsCount,
                                   // The linear tree
                                   o_cells, o_ncells, o_localPadding, o_localParticleCount, o_xmin, o_xmax, o_ymin, o_ymax, o_zmin, o_zmax);
=======
        t.neighborsCount[pi] = 0;
        int nn_act = 0;
        o.findNeighbors(i, &d.x[0], &d.y[0], &d.z[0], d.x[i], d.y[i], d.z[i], 2.0 * d.h[i], t.ngmax, &t.neighbors[pi * t.ngmax],
                             t.neighborsCount[pi], nn_act, d.bbox.PBCx, d.bbox.PBCy, d.bbox.PBCz);

#ifndef NDEBUG
        if (t.neighborsCount[pi] == 0)
            printf("ERROR::FindNeighbors(%d) x %f y %f z %f h = %f ngi %d\n", int(d.id[i]), d.x[i], d.y[i], d.z[i], d.h[i], t.neighborsCount[pi]);
        if (nn_act > t.ngmax)
            printf("WARNING::FindNeighbors(%d) x %f y %f z %f h = %f ngi %d reached ngmax (%d). Actual neighbor count is %d\n", int(d.id[i]), d.x[i], d.y[i], d.z[i], d.h[i], t.neighborsCount[pi], t.ngmax, nn_act);
#endif
        nn[i] = t.neighborsCount[pi];
        nn_actual[i] = nn_act;
>>>>>>> 073ee451
    }
}

template <typename T, class Dataset>
void findNeighbors(const Octree<T> &o, std::vector<Task> &taskList, Dataset &d)
{
    LinearOctree<T> l;
    createLinearOctree(o, l);

#if defined(USE_CUDA)
    cuda::computeFindNeighbors<T>(l, taskList, d);
#else
    computeFindNeighbors<T>(l, taskList, d);
#endif
}

size_t neighborsSumImpl(const Task &t)
{
    size_t sum = 0;
#pragma omp parallel for reduction(+ : sum)
    for (unsigned int i = 0; i < t.clist.size(); i++)
        sum += t.neighborsCount[i];
    return sum;
}

size_t neighborsSum(const std::vector<Task> &taskList)
{
    size_t sum = 0;
    for (const auto &task : taskList)
    {
        sum += neighborsSumImpl(task);
    }

#ifdef USE_MPI
    MPI_Allreduce(MPI_IN_PLACE, &sum, 1, MPI_LONG_LONG_INT, MPI_SUM, MPI_COMM_WORLD);
#endif

    return sum;
}

template <typename T, class Dataset>
std::tuple <size_t, size_t> neighborsStatsImpl(const Task &t, Dataset &d)
{
    size_t max = 0;
    size_t min = std::numeric_limits<std::size_t>::max();
#pragma omp parallel for reduction(max : max) reduction(min : min)
    for (unsigned int pi = 0; pi < t.clist.size(); pi++){
        int i = t.clist[pi];
        min = d.nn_actual[i] < min ? d.nn_actual[i] : min;
        max = d.nn_actual[i] > max ? d.nn_actual[i] : max;
    }
    return std::make_tuple(min, max);
}

template <typename T, class Dataset>
std::tuple <size_t, size_t> neighborsStats(const std::vector<Task> &taskList, Dataset &d)
{
    // todo: probably best to implement a generic aggregator function that provides way
    //       to calculate statistics over any specified quantity of the dataset
    size_t max = 0;
    size_t min = std::numeric_limits<std::size_t>::max();
    for (const auto &task : taskList)
    {
        size_t mi, ma;
        std::tie(mi, ma) = neighborsStatsImpl<T>(task, d);
        min = mi < min ? mi : min;
        max = ma > max ? ma : max;
    }

#ifdef USE_MPI
    MPI_Allreduce(MPI_IN_PLACE, &min, 1, MPI_LONG_LONG_INT, MPI_MIN, MPI_COMM_WORLD);
    MPI_Allreduce(MPI_IN_PLACE, &max, 1, MPI_LONG_LONG_INT, MPI_MAX, MPI_COMM_WORLD);
#endif

    return std::make_tuple(min, max);
}

} // namespace sph
} // namespace sphexa<|MERGE_RESOLUTION|>--- conflicted
+++ resolved
@@ -2,14 +2,10 @@
 
 #include <vector>
 #include "Task.hpp"
-<<<<<<< HEAD
 #include "ParticlesData.hpp"
 #include "Octree.hpp"
 #include "LinearOctree.hpp"
 #include "cuda/sph.cuh"
-=======
-#include <tuple>
->>>>>>> 073ee451
 
 namespace sphexa
 {
@@ -155,7 +151,6 @@
 template <typename T, class Dataset>
 void computeFindNeighbors(const LinearOctree<T> &o, std::vector<Task> &taskList, Dataset &d)
 {
-<<<<<<< HEAD
     const int maz = d.bbox.PBCz ? 2 : 0;
     const int may = d.bbox.PBCy ? 2 : 0;
     const int max = d.bbox.PBCx ? 2 : 0;
@@ -172,11 +167,6 @@
     const T *d_x = d.x.data();
     const T *d_y = d.y.data();
     const T *d_z = d.z.data();
-=======
-    const size_t n = t.clist.size();
-    T *nn = d.nn.data();
-    T *nn_actual = d.nn_actual.data();
->>>>>>> 073ee451
 
     // Map LinearTree to device pointers
     // Currently OpenMP implementations do not support very well the mapping of structures
@@ -201,7 +191,6 @@
         int *d_neighbors = t.neighbors.data();
         int *d_neighborsCount = t.neighborsCount.data();
 
-<<<<<<< HEAD
         const size_t n = t.clist.size();
         
 // clang-format off
@@ -224,21 +213,6 @@
             kernels::findNeighbors<T>(pi, d_clist, d_x, d_y, d_z, d_h, displx, disply, displz, max, may, maz, ngmax, d_neighbors, d_neighborsCount,
                                    // The linear tree
                                    o_cells, o_ncells, o_localPadding, o_localParticleCount, o_xmin, o_xmax, o_ymin, o_ymax, o_zmin, o_zmax);
-=======
-        t.neighborsCount[pi] = 0;
-        int nn_act = 0;
-        o.findNeighbors(i, &d.x[0], &d.y[0], &d.z[0], d.x[i], d.y[i], d.z[i], 2.0 * d.h[i], t.ngmax, &t.neighbors[pi * t.ngmax],
-                             t.neighborsCount[pi], nn_act, d.bbox.PBCx, d.bbox.PBCy, d.bbox.PBCz);
-
-#ifndef NDEBUG
-        if (t.neighborsCount[pi] == 0)
-            printf("ERROR::FindNeighbors(%d) x %f y %f z %f h = %f ngi %d\n", int(d.id[i]), d.x[i], d.y[i], d.z[i], d.h[i], t.neighborsCount[pi]);
-        if (nn_act > t.ngmax)
-            printf("WARNING::FindNeighbors(%d) x %f y %f z %f h = %f ngi %d reached ngmax (%d). Actual neighbor count is %d\n", int(d.id[i]), d.x[i], d.y[i], d.z[i], d.h[i], t.neighborsCount[pi], t.ngmax, nn_act);
-#endif
-        nn[i] = t.neighborsCount[pi];
-        nn_actual[i] = nn_act;
->>>>>>> 073ee451
     }
 }
 
