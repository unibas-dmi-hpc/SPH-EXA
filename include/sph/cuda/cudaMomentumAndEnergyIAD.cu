#include <cuda.h>
#include <algorithm>

#include "sph.cuh"
#include "BBox.hpp"
#include "ParticlesData.hpp"
#include "cudaUtils.cuh"
#include "../kernels.hpp"
#include "../lookupTables.hpp"

namespace sphexa
{
namespace sph
{
namespace cuda
{
namespace kernels
{
const double gradh_i = 1.0;
const double gradh_j = 1.0;

template <typename T>
__global__ void computeMomentumAndEnergyIAD(const int n, const T sincIndex, const T K, const int ngmax, const BBox<T> *bbox,
                                            const int *clist, const int *neighbors, const int *neighborsCount, const T *x, const T *y,
                                            const T *z, const T *vx, const T *vy, const T *vz, const T *h, const T *m, const T *ro,
                                            const T *p, const T *c, const T *c11, const T *c12, const T *c13, const T *c22, const T *c23,
<<<<<<< HEAD
                                            const T *c33, T *grad_P_x, T *grad_P_y, T *grad_P_z, T *du, T *maxvsignal)
=======
                                            const T *c33, const T *wh, const T *whd, const size_t ltsize, T *grad_P_x, T *grad_P_y, T *grad_P_z, T *du, T *maxvsignal)
>>>>>>> 1e09c97b
{
    const int tid = blockDim.x * blockIdx.x + threadIdx.x;
    if (tid >= n) return;

    const int i = clist[tid];
    const int nn = neighborsCount[tid];
<<<<<<< HEAD

=======
    
>>>>>>> 1e09c97b
    T maxvsignali = 0.0;
    T momentum_x = 0.0, momentum_y = 0.0, momentum_z = 0.0, energy = 0.0, energyAV = 0.0;
    for (int pj = 0; pj < nn; ++pj)
    {
        const int j = neighbors[tid * ngmax + pj];

        T r_ijx = (x[i] - x[j]);
        T r_ijy = (y[i] - y[j]);
        T r_ijz = (z[i] - z[j]);

        T r_jix = (x[j] - x[i]);
        T r_jiy = (y[j] - y[i]);
        T r_jiz = (z[j] - z[i]);

        applyPBC(*bbox, 2.0 * h[i], r_ijx, r_ijy, r_ijz);
        applyPBC(*bbox, 2.0 * h[i], r_jix, r_jiy, r_jiz);

        const T dist = std::sqrt(r_ijx * r_ijx + r_ijy * r_ijy + r_ijz * r_ijz);

        const T v_ijx = (vx[i] - vx[j]);
        const T v_ijy = (vy[i] - vy[j]);
        const T v_ijz = (vz[i] - vz[j]);

        const T v1 = dist / h[i];
        const T v2 = dist / h[j];

        const T rv = r_ijx * v_ijx + r_ijy * v_ijy + r_ijz * v_ijz;

        const T w1 = K * math_namespace::pow(lt::wharmonic_lt_with_derivative(wh, whd, ltsize, v1), (int)sincIndex);
        const T w2 = K * math_namespace::pow(lt::wharmonic_lt_with_derivative(wh, whd, ltsize, v2), (int)sincIndex);

        const T W1 = w1 / (h[i] * h[i] * h[i]);
        const T W2 = w2 / (h[j] * h[j] * h[j]);

        const T kern11_i = c11[i] * r_jix;
        const T kern12_i = c12[i] * r_jiy;
        const T kern13_i = c13[i] * r_jiz;
        const T kern21_i = c12[i] * r_jix;
        const T kern22_i = c22[i] * r_jiy;
        const T kern23_i = c23[i] * r_jiz;
        const T kern31_i = c13[i] * r_jix;
        const T kern32_i = c23[i] * r_jiy;
        const T kern33_i = c33[i] * r_jiz;

        const T kern11_j = c11[j] * r_jix;
        const T kern12_j = c12[j] * r_jiy;
        const T kern13_j = c13[j] * r_jiz;
        const T kern21_j = c12[j] * r_jix;
        const T kern22_j = c22[j] * r_jiy;
        const T kern23_j = c23[j] * r_jiz;
        const T kern31_j = c13[j] * r_jix;
        const T kern32_j = c23[j] * r_jiy;
        const T kern33_j = c33[j] * r_jiz;

        const T termA1_i = (kern11_i + kern12_i + kern13_i) * W1;
        const T termA2_i = (kern21_i + kern22_i + kern23_i) * W1;
        const T termA3_i = (kern31_i + kern32_i + kern33_i) * W1;

        const T termA1_j = (kern11_j + kern12_j + kern13_j) * W2;
        const T termA2_j = (kern21_j + kern22_j + kern23_j) * W2;
        const T termA3_j = (kern31_j + kern32_j + kern33_j) * W2;

        const T pro_i = p[i] / (gradh_i * ro[i] * ro[i]);
        const T pro_j = p[j] / (gradh_j * ro[j] * ro[j]);

        const T r_square = dist * dist;
        const T viscosity_ij = artificial_viscosity(ro[i], ro[j], h[i], h[j], c[i], c[j], rv, r_square);
        
        // For time-step calculations
        const T wij = rv / dist;
        const T vijsignal = c[i] + c[j] - 3.0 * wij;
        if (vijsignal > maxvsignali) maxvsignali = vijsignal;

        // For time-step calculations
        const T wij = rv / dist;
        const T vijsignal = c[i] + c[j] - 3.0 * wij;
        if (vijsignal > maxvsignali) maxvsignali = vijsignal;

        const T grad_Px_AV = 0.5 * (m[i] / ro[i] * viscosity_ij * termA1_i + m[j] / ro[j] * viscosity_ij * termA1_j);
        const T grad_Py_AV = 0.5 * (m[i] / ro[i] * viscosity_ij * termA2_i + m[j] / ro[j] * viscosity_ij * termA2_j);
        const T grad_Pz_AV = 0.5 * (m[i] / ro[i] * viscosity_ij * termA3_i + m[j] / ro[j] * viscosity_ij * termA3_j);

        momentum_x += m[j] * (pro_i * termA1_i + pro_j * termA1_j) + grad_Px_AV;
        momentum_y += m[j] * (pro_i * termA2_i + pro_j * termA2_j) + grad_Py_AV;
        momentum_z += m[j] * (pro_i * termA3_i + pro_j * termA3_j) + grad_Pz_AV;

        energy += m[j] * 2.0 * pro_i * (v_ijx * termA1_i + v_ijy * termA2_i + v_ijz * termA3_i);
        energyAV += grad_Px_AV * v_ijx + grad_Py_AV * v_ijy + grad_Pz_AV * v_ijz;
    }

    du[i] = 0.5 * (energy + energyAV);
    grad_P_x[i] = momentum_x;
    grad_P_y[i] = momentum_y;
    grad_P_z[i] = momentum_z;
    maxvsignal[i] = maxvsignali;
}
} // namespace kernels

template <typename T, class Dataset>
void computeMomentumAndEnergyIAD(const std::vector<Task> &taskList, Dataset &d)
{
    const size_t np = d.x.size();
    const size_t size_np_T = np * sizeof(T);
    const T ngmax = taskList.empty() ? 0 : taskList.front().ngmax;

    const auto largestChunkSize =
        std::max_element(taskList.cbegin(), taskList.cend(),
                         [](const Task &lhs, const Task &rhs) { return lhs.clist.size() < rhs.clist.size(); })
            ->clist.size();

    const size_t size_largerNeighborsChunk_int = largestChunkSize * ngmax * sizeof(int);
    const size_t size_largerNChunk_int = largestChunkSize * sizeof(int);
    const size_t size_bbox = sizeof(BBox<T>);

    // const size_t size_bbox = sizeof(BBox<T>);
    // const size_t size_np_T = np * sizeof(T);
    // const size_t size_n_int = n * sizeof(int);
    // const size_t size_n_T = n * sizeof(T);
    // const size_t size_allNeighbors = allNeighbors * sizeof(int);

    int *d_clist, *d_neighbors, *d_neighborsCount;
    T *d_x, *d_y, *d_z, *d_vx, *d_vy, *d_vz, *d_m, *d_h, *d_ro, *d_p, *d_c, *d_c11, *d_c12, *d_c13, *d_c22, *d_c23, *d_c33, *d_wh, *d_whd;
    BBox<T> *d_bbox;
    T *d_grad_P_x, *d_grad_P_y, *d_grad_P_z, *d_du, *d_maxvsignal;
<<<<<<< HEAD

    // input data
    CHECK_CUDA_ERR(
        utils::cudaMalloc(size_np_T, d_x, d_y, d_z, d_vx, d_vy, d_vz, d_h, d_m, d_ro, d_p, d_c, d_c11, d_c12, d_c13, d_c22, d_c23, d_c33, d_grad_P_x, d_grad_P_y, d_grad_P_z, d_du, d_maxvsignal));
=======

    const size_t ltsize = d.wh.size();
    const size_t size_lt_T = ltsize * sizeof(T);

    // input data
    CHECK_CUDA_ERR(
    utils::cudaMalloc(size_np_T, d_x, d_y, d_z, d_vx, d_vy, d_vz, d_h, d_m, d_ro, d_p, d_c, d_c11, d_c12, d_c13, d_c22, d_c23, d_c33, d_grad_P_x, d_grad_P_y, d_grad_P_z, d_du, d_maxvsignal));
    CHECK_CUDA_ERR(utils::cudaMalloc(size_lt_T, d_wh, d_whd));
>>>>>>> 1e09c97b
    CHECK_CUDA_ERR(utils::cudaMalloc(size_bbox, d_bbox));
    CHECK_CUDA_ERR(utils::cudaMalloc(size_largerNChunk_int, d_clist, d_neighborsCount));
    CHECK_CUDA_ERR(utils::cudaMalloc(size_largerNeighborsChunk_int, d_neighbors));

    CHECK_CUDA_ERR(cudaMemcpy(d_x, d.x.data(), size_np_T, cudaMemcpyHostToDevice));
    CHECK_CUDA_ERR(cudaMemcpy(d_y, d.y.data(), size_np_T, cudaMemcpyHostToDevice));
    CHECK_CUDA_ERR(cudaMemcpy(d_z, d.z.data(), size_np_T, cudaMemcpyHostToDevice));
    CHECK_CUDA_ERR(cudaMemcpy(d_vx, d.vx.data(), size_np_T, cudaMemcpyHostToDevice));
    CHECK_CUDA_ERR(cudaMemcpy(d_vy, d.vy.data(), size_np_T, cudaMemcpyHostToDevice));
    CHECK_CUDA_ERR(cudaMemcpy(d_vz, d.vz.data(), size_np_T, cudaMemcpyHostToDevice));
    CHECK_CUDA_ERR(cudaMemcpy(d_h, d.h.data(), size_np_T, cudaMemcpyHostToDevice));
    CHECK_CUDA_ERR(cudaMemcpy(d_m, d.m.data(), size_np_T, cudaMemcpyHostToDevice));
    CHECK_CUDA_ERR(cudaMemcpy(d_ro, d.ro.data(), size_np_T, cudaMemcpyHostToDevice));
    CHECK_CUDA_ERR(cudaMemcpy(d_p, d.p.data(), size_np_T, cudaMemcpyHostToDevice));
    CHECK_CUDA_ERR(cudaMemcpy(d_c, d.c.data(), size_np_T, cudaMemcpyHostToDevice));
    CHECK_CUDA_ERR(cudaMemcpy(d_c11, d.c11.data(), size_np_T, cudaMemcpyHostToDevice));
    CHECK_CUDA_ERR(cudaMemcpy(d_c12, d.c12.data(), size_np_T, cudaMemcpyHostToDevice));
    CHECK_CUDA_ERR(cudaMemcpy(d_c13, d.c13.data(), size_np_T, cudaMemcpyHostToDevice));
    CHECK_CUDA_ERR(cudaMemcpy(d_c22, d.c22.data(), size_np_T, cudaMemcpyHostToDevice));
    CHECK_CUDA_ERR(cudaMemcpy(d_c23, d.c23.data(), size_np_T, cudaMemcpyHostToDevice));
    CHECK_CUDA_ERR(cudaMemcpy(d_c33, d.c33.data(), size_np_T, cudaMemcpyHostToDevice));
    CHECK_CUDA_ERR(cudaMemcpy(d_wh, d.wh.data(), size_lt_T, cudaMemcpyHostToDevice));
    CHECK_CUDA_ERR(cudaMemcpy(d_whd, d.whd.data(), size_lt_T, cudaMemcpyHostToDevice));
    CHECK_CUDA_ERR(cudaMemcpy(d_bbox, &d.bbox, size_bbox, cudaMemcpyHostToDevice));

    for (const auto &t : taskList)
    {
        const size_t n = t.clist.size();
        const size_t size_n_int = n * sizeof(int);
        const size_t size_nNeighbors = n * ngmax * sizeof(int);

        CHECK_CUDA_ERR(cudaMemcpy(d_clist, t.clist.data(), size_n_int, cudaMemcpyHostToDevice));
        CHECK_CUDA_ERR(cudaMemcpy(d_neighbors, t.neighbors.data(), size_nNeighbors, cudaMemcpyHostToDevice));
        CHECK_CUDA_ERR(cudaMemcpy(d_neighborsCount, t.neighborsCount.data(), size_n_int, cudaMemcpyHostToDevice));

        const int threadsPerBlock = 256;
        const int blocksPerGrid = (n + threadsPerBlock - 1) / threadsPerBlock;

        kernels::computeMomentumAndEnergyIAD<<<blocksPerGrid, threadsPerBlock>>>(
            n, d.sincIndex, d.K, ngmax, d_bbox, d_clist, d_neighbors, d_neighborsCount, d_x, d_y, d_z, d_vx, d_vy, d_vz, d_h, d_m, d_ro,
<<<<<<< HEAD
            d_p, d_c, d_c11, d_c12, d_c13, d_c22, d_c23, d_c33, d_grad_P_x, d_grad_P_y, d_grad_P_z, d_du, d_maxvsignal);
=======
            d_p, d_c, d_c11, d_c12, d_c13, d_c22, d_c23, d_c33, d_wh, d_whd, ltsize, d_grad_P_x, d_grad_P_y, d_grad_P_z, d_du, d_maxvsignal);
>>>>>>> 1e09c97b

        CHECK_CUDA_ERR(cudaGetLastError());
    }

    CHECK_CUDA_ERR(cudaMemcpy(d.grad_P_x.data(), d_grad_P_x, size_np_T, cudaMemcpyDeviceToHost));
    CHECK_CUDA_ERR(cudaMemcpy(d.grad_P_y.data(), d_grad_P_y, size_np_T, cudaMemcpyDeviceToHost));
    CHECK_CUDA_ERR(cudaMemcpy(d.grad_P_z.data(), d_grad_P_z, size_np_T, cudaMemcpyDeviceToHost));
    CHECK_CUDA_ERR(cudaMemcpy(d.du.data(), d_du, size_np_T, cudaMemcpyDeviceToHost));
    CHECK_CUDA_ERR(cudaMemcpy(d.maxvsignal.data(), d_maxvsignal, size_np_T, cudaMemcpyDeviceToHost));

    CHECK_CUDA_ERR(utils::cudaFree(d_clist, d_neighborsCount, d_neighbors, d_bbox, d_x, d_y, d_z, d_vx, d_vy, d_vz, d_h, d_m, d_ro, d_p,
<<<<<<< HEAD
                                   d_c, d_c11, d_c12, d_c13, d_c22, d_c23, d_c33, d_grad_P_x, d_grad_P_y, d_grad_P_z, d_du, d_maxvsignal));
=======
                                   d_c, d_c11, d_c12, d_c13, d_c22, d_c23, d_c33, d_grad_P_x, d_grad_P_y, d_grad_P_z, d_du, d_maxvsignal, d_wh, d_whd));
>>>>>>> 1e09c97b
}

template void computeMomentumAndEnergyIAD<double, ParticlesData<double>>(const std::vector<Task> &taskList, ParticlesData<double> &d);

} // namespace cuda
} // namespace sph
} // namespace sphexa<|MERGE_RESOLUTION|>--- conflicted
+++ resolved
@@ -24,22 +24,14 @@
                                             const int *clist, const int *neighbors, const int *neighborsCount, const T *x, const T *y,
                                             const T *z, const T *vx, const T *vy, const T *vz, const T *h, const T *m, const T *ro,
                                             const T *p, const T *c, const T *c11, const T *c12, const T *c13, const T *c22, const T *c23,
-<<<<<<< HEAD
-                                            const T *c33, T *grad_P_x, T *grad_P_y, T *grad_P_z, T *du, T *maxvsignal)
-=======
                                             const T *c33, const T *wh, const T *whd, const size_t ltsize, T *grad_P_x, T *grad_P_y, T *grad_P_z, T *du, T *maxvsignal)
->>>>>>> 1e09c97b
 {
     const int tid = blockDim.x * blockIdx.x + threadIdx.x;
     if (tid >= n) return;
 
     const int i = clist[tid];
     const int nn = neighborsCount[tid];
-<<<<<<< HEAD
-
-=======
-    
->>>>>>> 1e09c97b
+  
     T maxvsignali = 0.0;
     T momentum_x = 0.0, momentum_y = 0.0, momentum_z = 0.0, energy = 0.0, energyAV = 0.0;
     for (int pj = 0; pj < nn; ++pj)
@@ -164,12 +156,6 @@
     T *d_x, *d_y, *d_z, *d_vx, *d_vy, *d_vz, *d_m, *d_h, *d_ro, *d_p, *d_c, *d_c11, *d_c12, *d_c13, *d_c22, *d_c23, *d_c33, *d_wh, *d_whd;
     BBox<T> *d_bbox;
     T *d_grad_P_x, *d_grad_P_y, *d_grad_P_z, *d_du, *d_maxvsignal;
-<<<<<<< HEAD
-
-    // input data
-    CHECK_CUDA_ERR(
-        utils::cudaMalloc(size_np_T, d_x, d_y, d_z, d_vx, d_vy, d_vz, d_h, d_m, d_ro, d_p, d_c, d_c11, d_c12, d_c13, d_c22, d_c23, d_c33, d_grad_P_x, d_grad_P_y, d_grad_P_z, d_du, d_maxvsignal));
-=======
 
     const size_t ltsize = d.wh.size();
     const size_t size_lt_T = ltsize * sizeof(T);
@@ -178,7 +164,6 @@
     CHECK_CUDA_ERR(
     utils::cudaMalloc(size_np_T, d_x, d_y, d_z, d_vx, d_vy, d_vz, d_h, d_m, d_ro, d_p, d_c, d_c11, d_c12, d_c13, d_c22, d_c23, d_c33, d_grad_P_x, d_grad_P_y, d_grad_P_z, d_du, d_maxvsignal));
     CHECK_CUDA_ERR(utils::cudaMalloc(size_lt_T, d_wh, d_whd));
->>>>>>> 1e09c97b
     CHECK_CUDA_ERR(utils::cudaMalloc(size_bbox, d_bbox));
     CHECK_CUDA_ERR(utils::cudaMalloc(size_largerNChunk_int, d_clist, d_neighborsCount));
     CHECK_CUDA_ERR(utils::cudaMalloc(size_largerNeighborsChunk_int, d_neighbors));
@@ -219,11 +204,7 @@
 
         kernels::computeMomentumAndEnergyIAD<<<blocksPerGrid, threadsPerBlock>>>(
             n, d.sincIndex, d.K, ngmax, d_bbox, d_clist, d_neighbors, d_neighborsCount, d_x, d_y, d_z, d_vx, d_vy, d_vz, d_h, d_m, d_ro,
-<<<<<<< HEAD
-            d_p, d_c, d_c11, d_c12, d_c13, d_c22, d_c23, d_c33, d_grad_P_x, d_grad_P_y, d_grad_P_z, d_du, d_maxvsignal);
-=======
             d_p, d_c, d_c11, d_c12, d_c13, d_c22, d_c23, d_c33, d_wh, d_whd, ltsize, d_grad_P_x, d_grad_P_y, d_grad_P_z, d_du, d_maxvsignal);
->>>>>>> 1e09c97b
 
         CHECK_CUDA_ERR(cudaGetLastError());
     }
@@ -235,11 +216,7 @@
     CHECK_CUDA_ERR(cudaMemcpy(d.maxvsignal.data(), d_maxvsignal, size_np_T, cudaMemcpyDeviceToHost));
 
     CHECK_CUDA_ERR(utils::cudaFree(d_clist, d_neighborsCount, d_neighbors, d_bbox, d_x, d_y, d_z, d_vx, d_vy, d_vz, d_h, d_m, d_ro, d_p,
-<<<<<<< HEAD
-                                   d_c, d_c11, d_c12, d_c13, d_c22, d_c23, d_c33, d_grad_P_x, d_grad_P_y, d_grad_P_z, d_du, d_maxvsignal));
-=======
                                    d_c, d_c11, d_c12, d_c13, d_c22, d_c23, d_c33, d_grad_P_x, d_grad_P_y, d_grad_P_z, d_du, d_maxvsignal, d_wh, d_whd));
->>>>>>> 1e09c97b
 }
 
 template void computeMomentumAndEnergyIAD<double, ParticlesData<double>>(const std::vector<Task> &taskList, ParticlesData<double> &d);
