/*
 * MIT License
 *
 * Copyright (c) 2021 CSCS, ETH Zurich
 *               2021 University of Basel
 *
 * Permission is hereby granted, free of charge, to any person obtaining a copy
 * of this software and associated documentation files (the "Software"), to deal
 * in the Software without restriction, including without limitation the rights
 * to use, copy, modify, merge, publish, distribute, sublicense, and/or sell
 * copies of the Software, and to permit persons to whom the Software is
 * furnished to do so, subject to the following conditions:
 *
 * The above copyright notice and this permission notice shall be included in all
 * copies or substantial portions of the Software.
 *
 * THE SOFTWARE IS PROVIDED "AS IS", WITHOUT WARRANTY OF ANY KIND, EXPRESS OR
 * IMPLIED, INCLUDING BUT NOT LIMITED TO THE WARRANTIES OF MERCHANTABILITY,
 * FITNESS FOR A PARTICULAR PURPOSE AND NONINFRINGEMENT. IN NO EVENT SHALL THE
 * AUTHORS OR COPYRIGHT HOLDERS BE LIABLE FOR ANY CLAIM, DAMAGES OR OTHER
 * LIABILITY, WHETHER IN AN ACTION OF CONTRACT, TORT OR OTHERWISE, ARISING FROM,
 * OUT OF OR IN CONNECTION WITH THE SOFTWARE OR THE USE OR OTHER DEALINGS IN THE
 * SOFTWARE.
 */

/*! @file
 * @brief Generic octree traversal methods
 *
 * @author Sebastian Keller <sebastian.f.keller@gmail.com>
 *
 * Single and dual tree traversal methods are the base algorithms for implementing
 * MAC evaluations, collision and surface detection etc.
 */

#pragma once

#include "boxoverlap.hpp"
#include "cstone/tree/octree.hpp"

namespace cstone
{

// constexpr int maxCoord = 1u<<maxTreeLevel<KeyType>{};
// KeyType iboxStart = iMorton<KeyType>(collisionBox.xmin(), collisionBox.ymin(), collisionBox.zmin());
// int xmax = collisionBox.xmax();
// int ymax = collisionBox.ymax();
// int zmax = collisionBox.zmax();
// if (xmax == maxCoord) xmax--;
// if (ymax == maxCoord) ymax--;
// if (zmax == maxCoord) zmax--;
// KeyType iboxEnd   = iMorton<KeyType>(xmax, ymax, zmax);

// pair<KeyType> commonBox = smallestCommonBox(iboxStart, iboxEnd);
// int iboxLevel = treeLevel<KeyType>(commonBox[1] - commonBox[0]);

// for (int l = 1; l <= iboxLevel; ++l)
//{
//     int octant = octreeDigit(commonBox[0], l);
//     node = octree.child(node, octant);
// }

// if (octree.isLeaf(node))
//{
//     collisionList.add(node);
//     return;
// }

template<class C, class A>
HOST_DEVICE_FUN void singleTraversal(const TreeNodeIndex* childOffsets, C&& continuationCriterion, A&& endpointAction)
{
<<<<<<< HEAD
    if (!continuationCriterion(0)) return;
=======
    bool descend = continuationCriterion(0);
    if (!descend) return;
>>>>>>> 09f680c0

    if (childOffsets[0] == 0)
    {
        // root node is already the endpoint
        endpointAction(0);
        return;
    }

    TreeNodeIndex stack[128];
    stack[0] = 0;

    TreeNodeIndex stackPos = 1;
    TreeNodeIndex node     = 0; // start at the root

    do
    {
        for (int octant = 0; octant < 8; ++octant)
        {
            TreeNodeIndex child = childOffsets[node] + octant;
            bool descend        = continuationCriterion(child);
            if (descend)
            {
                if (childOffsets[child] == 0)
                {
                    // endpoint reached with child is a leaf node
                    endpointAction(child);
                }
                else
                {
                    assert(stackPos < 128);
                    stack[stackPos++] = child; // push
                }
            }
        }
        node = stack[--stackPos];

    } while (node != 0); // the root can only be obtained when the tree has been fully traversed
}

/*! @brief Generic dual-traversal of a tree with pairs of indices. Also called simultaneous traversal.
 *
 * Since the continuation criterion and the two endpoint actions for failed/passed criteria are
 * provided as arguments, this function is completely generic and can be used to evaluate MACs
 * for FMM, general collision detection for halo discovery and surface detection.
 *
 *
 * @tparam KeyType         32- or 64-bit unsigned integer
 * @tparam MAC             traversal continuation criterion
 * @tparam M2L             endpoint action for nodes that passed @p MAC
 * @tparam P2P             endpoint action for leaf nodes that did not pass @p MAC
 * @param octree           traversable octree
 * @param a                first octree node index for starting the traversal
 * @param b                second start octree node index for starting the traversal
 * @param continuation     Criterion whether or not to continue traversing two nodes
 *                         callable with signature bool(TreeNodeIndex, TreeNodeIndex)
 *                         often, the criterion is some sort of multipole acceptance criterion
 * @param m2l              Multipole-2-local, called each for each node pair during traversal
 *                         that passed @p criterion.
 *                         Callable with signature void(TreeNodeIndex, TreeNodeIndex)
 * @param p2p              Particle-2-particle, called for each pair of leaf nodes during traversal
 *                         that did not pass @p continuation
 */
template<class TreeType, class MAC, class M2L, class P2P>
void dualTraversal(const TreeType& octree, TreeNodeIndex a, TreeNodeIndex b, MAC&& continuation, M2L&& m2l, P2P&& p2p)
{
    using NodePair = util::array<TreeNodeIndex, 2>;

    if (octree.isLeaf(a) && octree.isLeaf(b))
    {
        p2p(a, b);
        return;
    }

    NodePair stack[128];
    stack[0] = NodePair{a, b};

    int stackPos = 1;

    auto interact = [&octree, &continuation, &m2l, &p2p, &stackPos](TreeNodeIndex a, TreeNodeIndex b, NodePair* stack_)
    {
        if (continuation(a, b))
        {
            if (octree.isLeaf(a) && octree.isLeaf(b)) { p2p(a, b); }
            else
            {
                assert(stackPos < 128);
                stack_[stackPos++] = NodePair{a, b};
            }
        }
        else { m2l(a, b); }
    };

    while (stackPos > 0)
    {
        NodePair nodePair    = stack[--stackPos];
        TreeNodeIndex target = nodePair[0];
        TreeNodeIndex source = nodePair[1];

        if ((octree.level(target) < octree.level(source) && !octree.isLeaf(target)) || octree.isLeaf(source))
        {
            int nChildren = (octree.isLeaf(target)) ? 0 : 8;
            for (int octant = 0; octant < nChildren; ++octant)
            {
                interact(octree.child(target, octant), source, stack);
            }
        }
        else
        {
            int nChildren = (octree.isLeaf(source)) ? 0 : 8;
            for (int octant = 0; octant < nChildren; ++octant)
            {
                interact(target, octree.child(source, octant), stack);
            }
        }
    }
}

} // namespace cstone<|MERGE_RESOLUTION|>--- conflicted
+++ resolved
@@ -68,12 +68,8 @@
 template<class C, class A>
 HOST_DEVICE_FUN void singleTraversal(const TreeNodeIndex* childOffsets, C&& continuationCriterion, A&& endpointAction)
 {
-<<<<<<< HEAD
-    if (!continuationCriterion(0)) return;
-=======
     bool descend = continuationCriterion(0);
     if (!descend) return;
->>>>>>> 09f680c0
 
     if (childOffsets[0] == 0)
     {
