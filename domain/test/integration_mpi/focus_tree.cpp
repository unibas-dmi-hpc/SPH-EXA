/*
 * MIT License
 *
 * Copyright (c) 2021 CSCS, ETH Zurich
 *               2021 University of Basel
 *
 * Permission is hereby granted, free of charge, to any person obtaining a copy
 * of this software and associated documentation files (the "Software"), to deal
 * in the Software without restriction, including without limitation the rights
 * to use, copy, modify, merge, publish, distribute, sublicense, and/or sell
 * copies of the Software, and to permit persons to whom the Software is
 * furnished to do so, subject to the following conditions:
 *
 * The above copyright notice and this permission notice shall be included in all
 * copies or substantial portions of the Software.
 *
 * THE SOFTWARE IS PROVIDED "AS IS", WITHOUT WARRANTY OF ANY KIND, EXPRESS OR
 * IMPLIED, INCLUDING BUT NOT LIMITED TO THE WARRANTIES OF MERCHANTABILITY,
 * FITNESS FOR A PARTICULAR PURPOSE AND NONINFRINGEMENT. IN NO EVENT SHALL THE
 * AUTHORS OR COPYRIGHT HOLDERS BE LIABLE FOR ANY CLAIM, DAMAGES OR OTHER
 * LIABILITY, WHETHER IN AN ACTION OF CONTRACT, TORT OR OTHERWISE, ARISING FROM,
 * OUT OF OR IN CONNECTION WITH THE SOFTWARE OR THE USE OR OTHER DEALINGS IN THE
 * SOFTWARE.
 */

/*! @file
 * @brief Test global octree build together with domain particle exchange
 *
 * @author Sebastian Keller <sebastian.f.keller@gmail.com>
 */

#include <mpi.h>
#include <gtest/gtest.h>

#include "cstone/traversal/peers.hpp"
#include "cstone/focus/octree_focus_mpi.hpp"

#include "coord_samples/random.hpp"

using namespace cstone;

/*! @brief test for particle-count-exchange of distributed focused octrees
 *
 * First, all ranks create numRanks * numParticles random gaussian particle coordinates.
 * Since the random number generator is seeded with the same value on all ranks, all of them
 * will generate exactly the same numRanks * numParticles coordinates.
 *
 * This common coordinate set is then used to build a focus tree on each rank, using
 * non-communicating local algorithms to serve as the reference.
 * Each rank then takes the <thisRank>-th fraction of the common coordinate set and discards the other coordinates,
 * such that all ranks combined still have the original common set.
 * From the distributed coordinate set, the same focused trees are then built, but with distributed communicating
 * algorithms. This should yield the same tree on each rank as the local case,
 */
template<class KeyType, class T>
void globalRandomGaussian(int thisRank, int numRanks)
{
    const LocalIndex numParticles = 1000;
<<<<<<< HEAD
    unsigned bucketSize = 64;
    unsigned bucketSizeLocal = 16;
    float theta = 1.0;
    float macOffset = 0.5;
=======
    unsigned bucketSize           = 64;
    unsigned bucketSizeLocal      = 16;
    float theta                   = 1.0;
>>>>>>> 81a6d2d5

    Box<T> box{-1, 1};

    /*******************************/
    /* identical data on all ranks */

    // common pool of coordinates, identical on all ranks
    RandomGaussianCoordinates<T, SfcKind<KeyType>> coords(numRanks * numParticles, box);

    auto [tree, counts] = computeOctree(coords.particleKeys().data(),
                                        coords.particleKeys().data() + coords.particleKeys().size(), bucketSize);

    Octree<KeyType> domainTree;
    domainTree.update(tree.data(), nNodes(tree));

    auto assignment = singleRangeSfcSplit(counts, numRanks);

    /*******************************/

    auto peers = findPeersMac(thisRank, assignment, domainTree, box, theta);

    // peer boundaries are required to be present in the focus tree at all times
    std::vector<KeyType> peerBoundaries;
    for (auto peer : peers)
    {
        peerBoundaries.push_back(tree[assignment.firstNodeIdx(peer)]);
        peerBoundaries.push_back(tree[assignment.lastNodeIdx(peer)]);
    }

    KeyType focusStart = tree[assignment.firstNodeIdx(thisRank)];
    KeyType focusEnd   = tree[assignment.lastNodeIdx(thisRank)];

    // build the reference focus tree from the common pool of coordinates, focused on the executing rank
    FocusedOctreeSingleNode<KeyType> referenceFocusTree(bucketSizeLocal, theta);
    while (!referenceFocusTree.update(box, coords.particleKeys(), focusStart, focusEnd, peerBoundaries))
        ;

    /*******************************/

    // locate particles assigned to thisRank
    auto firstAssignedIndex = findNodeAbove<KeyType>(coords.particleKeys(), focusStart);
    auto lastAssignedIndex  = findNodeAbove<KeyType>(coords.particleKeys(), focusEnd);

    // extract a slice of the common pool, each rank takes a different slice, but all slices together
    // are equal to the common pool
    std::vector<T> x(coords.x().begin() + firstAssignedIndex, coords.x().begin() + lastAssignedIndex);
    std::vector<T> y(coords.y().begin() + firstAssignedIndex, coords.y().begin() + lastAssignedIndex);
    std::vector<T> z(coords.z().begin() + firstAssignedIndex, coords.z().begin() + lastAssignedIndex);

    {
        // make sure no particles got lost
        LocalIndex numParticlesLocal = lastAssignedIndex - firstAssignedIndex;
        LocalIndex numParticlesTotal = numParticlesLocal;
        MPI_Allreduce(MPI_IN_PLACE, &numParticlesTotal, 1, MpiType<LocalIndex>{}, MPI_SUM, MPI_COMM_WORLD);
        EXPECT_EQ(numParticlesTotal, numRanks * numParticles);
    }

    // Now build the focused tree using distributed algorithms. Each rank only uses its slice.

    std::vector<KeyType> particleKeys(lastAssignedIndex - firstAssignedIndex);
    computeSfcKeys(x.data(), y.data(), z.data(), sfcKindPointer(particleKeys.data()), x.size(), box);

    FocusedOctree<KeyType, T> focusTree(thisRank, numRanks, bucketSizeLocal, theta);

    int converged = 0;
    while (converged != numRanks)
    {
        converged = focusTree.update(box, particleKeys, peers, assignment, tree, counts, macOffset);
        MPI_Allreduce(MPI_IN_PLACE, &converged, 1, MPI_INT, MPI_SUM, MPI_COMM_WORLD);

        // particle counts must always be valid, whatever state of convergence
        auto focusCounts      = focusTree.leafCounts();
        LocalIndex totalCount = std::accumulate(focusCounts.begin(), focusCounts.end(), LocalIndex(0));
        EXPECT_EQ(totalCount, numParticles * numRanks);

        // peer boundaries must always be resolved at any convergence state
        for (auto key : peerBoundaries)
        {
            LocalIndex idx = findNodeAbove(focusTree.treeLeaves(), key);
            EXPECT_EQ(key, focusTree.treeLeaves()[idx]);
        }
    }

    // the locally built reference tree should be identical to the tree built with distributed particles
    EXPECT_EQ(focusTree.treeLeaves(), referenceFocusTree.treeLeaves());
    EXPECT_EQ(focusTree.leafCounts(), referenceFocusTree.leafCounts());
}

TEST(GlobalTreeDomain, randomGaussian)
{
    int rank = 0, nRanks = 0;
    MPI_Comm_rank(MPI_COMM_WORLD, &rank);
    MPI_Comm_size(MPI_COMM_WORLD, &nRanks);

    globalRandomGaussian<unsigned, double>(rank, nRanks);
    globalRandomGaussian<uint64_t, double>(rank, nRanks);
    globalRandomGaussian<unsigned, float>(rank, nRanks);
    globalRandomGaussian<uint64_t, float>(rank, nRanks);
}<|MERGE_RESOLUTION|>--- conflicted
+++ resolved
@@ -56,16 +56,10 @@
 void globalRandomGaussian(int thisRank, int numRanks)
 {
     const LocalIndex numParticles = 1000;
-<<<<<<< HEAD
-    unsigned bucketSize = 64;
-    unsigned bucketSizeLocal = 16;
-    float theta = 1.0;
-    float macOffset = 0.5;
-=======
     unsigned bucketSize           = 64;
     unsigned bucketSizeLocal      = 16;
     float theta                   = 1.0;
->>>>>>> 81a6d2d5
+    float macOffset               = 0.5;
 
     Box<T> box{-1, 1};
 
