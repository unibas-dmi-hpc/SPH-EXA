--- conflicted
+++ resolved
@@ -534,85 +534,6 @@
 
     domainHaloRadii<uint64_t, double>(rank, numRanks);
     domainHaloRadii<unsigned, float>(rank, numRanks);
-<<<<<<< HEAD
-    domainHaloRadii<uint64_t, float>(rank, numRanks);
-}
-template<size_t N = 100>
-struct task
-{
-    size_t first;
-    size_t n_bins;
-    size_t N_last;
-    task(size_t first, size_t last)
-        : first(first)
-    {
-        const size_t n_particles = last - first;
-        const size_t mod         = n_particles % N;
-        const size_t ceil_term   = (mod == 0) ? 0 : 1;
-        n_bins                   = n_particles / N + ceil_term;
-        N_last                   = mod == 0 ? N : mod;
-        //n_per_block = n_particles / N;
-    }
-};
-
-struct block
-{
-    size_t first;
-    size_t len;
-    template <size_t N>
-    block(size_t i, const task<N>& t)
-        : first(t.first + N * i)
-        , len((i == t.n_bins - 1) ? t.N_last : N)
-    {
-    }
-};
-void copyToBlock(const auto& v, auto& v_block, const block& b)
-{
-    std::copy_n(v.begin() + b.first, b.len, v_block.begin());
-}
-
-void copyFromBlock(const auto& v_block, auto& v, const block& b)
-{
-    std::copy_n(v_block.begin(), b.len, v.begin() + b.first);
-}
-
-template<typename ...T>
-auto getBlockPointers(const std::tuple<T*...>& particle, const block& b)
-{
-    printf("getBlockPointers: %zu\n", b.first);
-    auto f = [&](auto*... args) { return std::make_tuple((args + b.first)...); };
-    return std::apply(f, particle);
-};
-
-TEST(Task, task) {
-    int rank = 0, numRanks = 0;
-    MPI_Comm_rank(MPI_COMM_WORLD, &rank);
-    MPI_Comm_size(MPI_COMM_WORLD, &numRanks);
-    std::vector<double> x(1012);
-    x[800] = 2.;
-    x[1002] = 3.;
-
-    //2 Halos, 2 part.
-    size_t first = 200;
-    size_t last = 1004;
-    task t(first, last);
-    block b1(0, t);
-    block b2(1, t);
-    block b3(t.n_bins - 1, t);
-    if (rank == 0) { printf("first: %zu, len: %zu\n", b1.first, b1.len);
-        printf("first: %zu, len: %zu\n", b2.first, b2.len);
-        printf("first: %zu, len: %zu\n", b3.first, b3.len);}
-
-    std::array<double, 100> x_copy;
-    copyToBlock(x, x_copy, b3);
-    printf("xcopy: %lf\n", x_copy[2]);
-    x_copy[3] = 3.5;
-    copyFromBlock(x_copy, x, b3);
-    printf("x: %lf\n", x[1003]);
-
-    auto p = std::make_tuple(x.data());
-    auto p_block = getBlockPointers(p, b3);
-    printf("x: %lf\n", std::get<0>(p_block)[3]);
-=======
->>>>>>> a4e056db
+
+
 }